--- conflicted
+++ resolved
@@ -117,14 +117,7 @@
 
 .PHONY: audit
 audit:
-<<<<<<< HEAD
-	$(CARGO) audit --ignore RUSTSEC-2021-0072
-
-.PHONY: build-docs-stable-rs
-build-docs-stable-rs: $(CRATES_WITH_DOCS_RS_MANIFEST_TABLE)
-=======
 	$(CARGO) audit --ignore RUSTSEC-2021-0073 --ignore RUSTSEC-2021-0076
->>>>>>> 8e1e3fd3
 
 .PHONY: doc
 doc:
