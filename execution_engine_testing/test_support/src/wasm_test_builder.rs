--- conflicted
+++ resolved
@@ -18,24 +18,15 @@
 use casper_execution_engine::{
     core::{
         engine_state::{
-<<<<<<< HEAD
             self,
-=======
-            engine_config,
->>>>>>> 33d46a3c
             era_validators::GetEraValidatorsRequest,
             execute_request::ExecuteRequest,
             execution_result::ExecutionResult,
             run_genesis_request::RunGenesisRequest,
             step::{StepRequest, StepSuccess},
             BalanceResult, EngineConfig, EngineState, Error, GenesisSuccess, GetBidsRequest,
-<<<<<<< HEAD
             QueryRequest, QueryResult, RewardItem, StepError, SystemContractRegistry,
             UpgradeConfig, UpgradeSuccess, DEFAULT_MAX_QUERY_DEPTH,
-=======
-            QueryRequest, QueryResult, StepError, SystemContractRegistry, UpgradeConfig,
-            UpgradeSuccess, DEFAULT_MAX_QUERY_DEPTH,
->>>>>>> 33d46a3c
         },
         execution,
     },
@@ -68,15 +59,9 @@
     runtime_args,
     system::{
         auction::{
-<<<<<<< HEAD
             Bids, EraValidators, UnbondingPurse, UnbondingPurses, ValidatorWeights, WithdrawPurses,
             ARG_ERA_END_TIMESTAMP_MILLIS, ARG_EVICTED_VALIDATORS, AUCTION_DELAY_KEY, ERA_ID_KEY,
             METHOD_RUN_AUCTION, UNBONDING_DELAY_KEY,
-=======
-            Bids, EraValidators, UnbondingPurses, ValidatorWeights, ARG_ERA_END_TIMESTAMP_MILLIS,
-            ARG_EVICTED_VALIDATORS, AUCTION_DELAY_KEY, ERA_ID_KEY, METHOD_RUN_AUCTION,
-            UNBONDING_DELAY_KEY,
->>>>>>> 33d46a3c
         },
         mint::{ROUND_SEIGNIORAGE_RATE_KEY, TOTAL_SUPPLY_KEY},
         AUCTION, HANDLE_PAYMENT, MINT, STANDARD_PAYMENT,
@@ -88,12 +73,8 @@
 
 use crate::{
     chainspec_config::{ChainspecConfig, PRODUCTION_PATH},
-<<<<<<< HEAD
     utils, ExecuteRequestBuilder, StepRequestBuilder, DEFAULT_PROPOSER_ADDR,
     DEFAULT_PROTOCOL_VERSION, SYSTEM_ADDR,
-=======
-    utils, ExecuteRequestBuilder, DEFAULT_PROPOSER_ADDR, DEFAULT_PROTOCOL_VERSION, SYSTEM_ADDR,
->>>>>>> 33d46a3c
 };
 
 /// LMDB initial map size is calculated based on DEFAULT_LMDB_PAGES and systems page size.
@@ -228,31 +209,16 @@
         let chainspec_config = ChainspecConfig::from_chainspec_path(chainspec_path)
             .expect("must build chainspec configuration");
 
-<<<<<<< HEAD
-=======
-        let max_delegator_size_limit = engine_config::compute_max_delegator_size_limit(
-            chainspec_config.core_config.max_stored_value_size,
-            chainspec_config.core_config.auction_delay,
-            chainspec_config.core_config.validator_slots,
-        );
-
->>>>>>> 33d46a3c
         let engine_config = EngineConfig::new(
             DEFAULT_MAX_QUERY_DEPTH,
             chainspec_config.core_config.max_associated_keys,
             chainspec_config.core_config.max_runtime_call_stack_height,
-<<<<<<< HEAD
             chainspec_config.core_config.minimum_delegation_amount,
             chainspec_config.core_config.strict_argument_checking,
             chainspec_config
                 .core_config
                 .vesting_schedule_period
                 .millis(),
-=======
-            chainspec_config.core_config.max_stored_value_size,
-            max_delegator_size_limit,
-            chainspec_config.core_config.minimum_delegation_amount,
->>>>>>> 33d46a3c
             chainspec_config.wasm_config,
             chainspec_config.system_costs_config,
         );
@@ -347,10 +313,6 @@
             scratch_engine_state: None,
             system_contract_registry: None,
             global_state_dir: Some(global_state_dir),
-<<<<<<< HEAD
-=======
-            scratch_engine_state: None,
->>>>>>> 33d46a3c
         }
     }
 
@@ -363,31 +325,16 @@
         let chainspec_config = ChainspecConfig::from_chainspec_path(chainspec_path)
             .expect("must build chainspec configuration");
 
-<<<<<<< HEAD
-=======
-        let max_delegator_size_limit = engine_config::compute_max_delegator_size_limit(
-            chainspec_config.core_config.max_stored_value_size,
-            chainspec_config.core_config.auction_delay,
-            chainspec_config.core_config.validator_slots,
-        );
-
->>>>>>> 33d46a3c
         let engine_config = EngineConfig::new(
             DEFAULT_MAX_QUERY_DEPTH,
             chainspec_config.core_config.max_associated_keys,
             chainspec_config.core_config.max_runtime_call_stack_height,
-<<<<<<< HEAD
             chainspec_config.core_config.minimum_delegation_amount,
             chainspec_config.core_config.strict_argument_checking,
             chainspec_config
                 .core_config
                 .vesting_schedule_period
                 .millis(),
-=======
-            chainspec_config.core_config.max_stored_value_size,
-            max_delegator_size_limit,
-            chainspec_config.core_config.minimum_delegation_amount,
->>>>>>> 33d46a3c
             chainspec_config.wasm_config,
             chainspec_config.system_costs_config,
         );
@@ -480,11 +427,7 @@
         path
     }
 
-<<<<<<< HEAD
-    /// Returns the file size on disk of the backing lmdb file behind DbGlobalState.
-=======
     /// Returns the file size on disk of the backing lmdb file behind LmdbGlobalState.
->>>>>>> 33d46a3c
     pub fn lmdb_on_disk_size(&self) -> Option<u64> {
         if let Some(path) = self.global_state_dir.as_ref() {
             let mut path = path.clone();
@@ -495,11 +438,7 @@
     }
 
     /// Execute and commit transforms from an ExecuteRequest into a scratch global state.
-<<<<<<< HEAD
-    /// You MUST call write_scratch_to_db to flush these changes to LmdbGlobalState.
-=======
     /// You MUST call write_scratch_to_lmdb to flush these changes to LmdbGlobalState.
->>>>>>> 33d46a3c
     pub fn scratch_exec_and_commit(&mut self, mut exec_request: ExecuteRequest) -> &mut Self {
         if self.scratch_engine_state.is_none() {
             self.scratch_engine_state = Some(self.engine_state.get_scratch_engine_state());
@@ -532,11 +471,7 @@
                 .expect("should commit");
 
             // Save transforms and execution results for WasmTestBuilder.
-<<<<<<< HEAD
             self.transforms.push(journal);
-=======
-            self.transforms.push(journal.into());
->>>>>>> 33d46a3c
             exec_results.push(Rc::new(execution_result))
         }
         self.exec_results.push(exec_results);
@@ -1533,23 +1468,4 @@
             .system_config()
             .handle_payment_costs()
     }
-
-    /// Returns the costs related to interacting with the auction system contract.
-    pub fn get_auction_costs(&self) -> AuctionCosts {
-        *self.engine_state.config().system_config().auction_costs()
-    }
-
-    /// Returns the costs related to interacting with the mint system contract.
-    pub fn get_mint_costs(&self) -> MintCosts {
-        *self.engine_state.config().system_config().mint_costs()
-    }
-
-    /// Returns the costs related to interacting with the handle payment system contract.
-    pub fn get_handle_payment_costs(&self) -> HandlePaymentCosts {
-        *self
-            .engine_state
-            .config()
-            .system_config()
-            .handle_payment_costs()
-    }
 }