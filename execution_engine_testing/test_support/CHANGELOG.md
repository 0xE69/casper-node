# Changelog

All notable changes to this project will be documented in this file.  The format is based on [Keep a Changelog].

[comment]: <> (Added:      new features)
[comment]: <> (Changed:    changes in existing functionality)
[comment]: <> (Deprecated: soon-to-be removed features)
[comment]: <> (Removed:    now removed features)
[comment]: <> (Fixed:      any bug fixes)
[comment]: <> (Security:   in case of vulnerabilities)



## [Unreleased]

### Added
<<<<<<< HEAD
* Add `WasmTestBuilder::get_execution_journals` method for returning execution journals for all test runs.
=======
* Added `WasmTestBuilder::get_execution_journals` method for returning execution journals for all test runs.
* Added support to load values from a given Chainspec.
* Added static and constants that represent Casper-mainnet chainspec values. These values will change as new ProtocolVersions are added. The current values reflect ones used in the 1.5.0 ProtocolVersion.
* Added `WasmTestBuilder::advance_era`, `WasmTestBuilder::advance_eras_by`, and `WasmTestBuilder::advance_eras_by_default_auction_delay` to advance chain and run auction contract in test environment.
>>>>>>> 89b4cf9e

### Changed
* Extract some auction and transfer bench code to test_support in support of new `disk_use` binary.
* `WasmTestBuilder::get_transforms` is deprecated in favor of `WasmTestBuilder::get_execution_journals`.
* `deploy_hash` field is now defaulted to a random value rather than zeros in `DeployItemBuilder`.

### Deprecated
* Deprecated the `DEFAULT_GENESIS_REQUEST` in favor of `PRODUCTION_GENESIS_REQUEST`.

## 2.1.0

### Added
* Add further helper methods to `WasmTestBuilder`.



## 2.0.3 - 2021-12-06

### Added
* Added `WasmTestBuilder::get_balance_keys` function.



## 2.0.2 - 2021-11-24

### Changed
* Revert the change to the path detection logic applied in v2.0.1.



## [2.0.1] - 2021-11-4

### Changed
* Change the path detection logic for compiled Wasm as used by the casper-node monorepo.

### Deprecated
* Deprecate the `test-support` feature.  It had and continues to have no effect when enabled.



## [2.0.0] - 2021-11-01

### Added
* Provide fine-grained support for testing all aspects of smart contract execution, including:
    * `WasmTestBuilder` for building and running a test to exercise a smart contract
    * `DeployItemBuilder` for building a `DeployItem` from a smart contract
    * `ExecuteRequestBuilder` for building an `ExecuteRequest` to execute a given smart contract
    * `AdditiveMapDiff` to allow easy comparison of two AdditiveMaps
    * `StepRequestBuilder` for building a `StepRequest` (generally only used by the execution engine itself)
    * `UpgradeRequestBuilder` for building an `UpgradeRequest` (generally only used by the execution engine itself)
* Provide `InMemoryWasmTestBuilder` which will be suitable in most cases for testing a smart contract
* Provide `LmdbWasmTestBuilder` can be used where global state needs to be persisted after execution of a smart contract
* Provide several helper functions in `utils` module
* Provide several default consts and statics useful across many test scenarios

### Removed
* Remove coarse-grained support and newtypes for testing smart contracts, including removal of:
    * `Account`
    * `AccountHash`
    * `Error`
    * `Session`
    * `SessionBuilder`
    * `SessionTransferInfo`
    * `TestContext`
    * `TestContextBuilder`
    * `Value`



## [1.4.0] - 2021-10-04

### Changed
* Support building and testing using stable Rust.



## [1.3.0] - 2021-07-19

### Changed
* Update pinned version of Rust to `nightly-2021-06-17`.



## [1.2.0] - 2021-05-28

### Changed
* Change to Apache 2.0 license.



## [1.1.1] - 2021-04-19

No changes.



## [1.1.0] - 2021-04-13 [YANKED]

No changes.



## [1.0.1] - 2021-04-08

No changes.



## [1.0.0] - 2021-03-30

### Added
* Initial release of execution-engine test support framework compatible with Casper mainnet.



[Keep a Changelog]: https://keepachangelog.com/en/1.0.0
[unreleased]: https://github.com/casper-network/casper-node/compare/04f48a467...dev
[2.0.1]: https://github.com/casper-network/casper-node/compare/13585abcf...04f48a467
[2.0.0]: https://github.com/casper-network/casper-node/compare/v1.4.0...13585abcf
[1.4.0]: https://github.com/casper-network/casper-node/compare/v1.3.0...v1.4.0
[1.3.0]: https://github.com/casper-network/casper-node/compare/v1.2.0...v1.3.0
[1.2.0]: https://github.com/casper-network/casper-node/compare/v1.1.1...v1.2.0
[1.1.1]: https://github.com/casper-network/casper-node/compare/v1.0.1...v1.1.1
[1.1.0]: https://github.com/casper-network/casper-node/compare/v1.0.1...v1.1.1
[1.0.1]: https://github.com/casper-network/casper-node/compare/v1.0.0...v1.0.1
[1.0.0]: https://github.com/casper-network/casper-node/releases/tag/v1.0.0<|MERGE_RESOLUTION|>--- conflicted
+++ resolved
@@ -14,14 +14,10 @@
 ## [Unreleased]
 
 ### Added
-<<<<<<< HEAD
-* Add `WasmTestBuilder::get_execution_journals` method for returning execution journals for all test runs.
-=======
 * Added `WasmTestBuilder::get_execution_journals` method for returning execution journals for all test runs.
 * Added support to load values from a given Chainspec.
 * Added static and constants that represent Casper-mainnet chainspec values. These values will change as new ProtocolVersions are added. The current values reflect ones used in the 1.5.0 ProtocolVersion.
 * Added `WasmTestBuilder::advance_era`, `WasmTestBuilder::advance_eras_by`, and `WasmTestBuilder::advance_eras_by_default_auction_delay` to advance chain and run auction contract in test environment.
->>>>>>> 89b4cf9e
 
 ### Changed
 * Extract some auction and transfer bench code to test_support in support of new `disk_use` binary.
@@ -73,7 +69,7 @@
     * `StepRequestBuilder` for building a `StepRequest` (generally only used by the execution engine itself)
     * `UpgradeRequestBuilder` for building an `UpgradeRequest` (generally only used by the execution engine itself)
 * Provide `InMemoryWasmTestBuilder` which will be suitable in most cases for testing a smart contract
-* Provide `LmdbWasmTestBuilder` can be used where global state needs to be persisted after execution of a smart contract
+* Provide `DbWasmTestBuilder` can be used where global state needs to be persisted after execution of a smart contract
 * Provide several helper functions in `utils` module
 * Provide several default consts and statics useful across many test scenarios
 
