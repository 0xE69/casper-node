--- conflicted
+++ resolved
@@ -11,9 +11,8 @@
 
 
 
-## 3.0.0
+## [Unreleased]
 
-<<<<<<< HEAD
 ### Added
 * Add `WasmTestBuilder::get_execution_journals` method for returning execution journals for all test runs.
 * Add support to load values from a given Chainspec.
@@ -29,12 +28,8 @@
 
 
 
-## 2.2.0
+## 3.0.0
 
-### Added
-* Add some auction and transfer test support functions for reuse among benchmarks and unit tests.
-
-=======
 ### Changed
 * Version bump only to match major version bump of `casper-execution-engine` dependency.
 
@@ -44,7 +39,6 @@
 
 ### Added
 * Add `ChainspecConfig` to support parsing a chainspec.
->>>>>>> 33d46a3c
 
 
 
