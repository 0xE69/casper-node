---
# Quick checks to make before spending time on test and package.clone:
# on failure -> failed-pre-checks pipeline
# on success --> cargo-test (parallel) ---> [ test-package-success | test-package-failure ]
#            \-> package  (parallel) ----/
kind: pipeline
type: docker
name: pre-checks

# Steps perform as fast serially, due to file thrashing.
steps:

    # TODO: re-enable once we figure out publishing
    # - name: markdown-link-check
    #   image: casperlabs/node-build-u1804
    #   commands:
    #     - "./ci/markdown_link_check.sh"

  - name: cargo-fmt
    image: casperlabs/node-build-u1804
    commands:
      - make setup-rs
      - make check-format

  - name: cargo-clippy
    image: casperlabs/node-build-u1804
    commands:
      - make setup-rs
      - make lint

  - name: cargo-doc
    image: casperlabs/node-build-u1804
    commands:
      - make setup-rs
      - make doc

  - name: cargo-audit
    image: casperlabs/node-build-u1804
    commands:
      - make setup-audit
      - cargo generate-lockfile
      - make audit

trigger:
  branch:
    - master
    - trying
    - staging
    - dev
    - "release-*"
    - "feat-*"
  event:
    exclude:
      - tag

---
# Failure state from pre-checks pipeline
kind: pipeline
type: docker
name: failed-pre-checks

clone:
  disable: true

steps:
  - name: notify
    image: plugins/slack
    settings:
      webhook:
        from_secret: slack_webhook
      template:
        - |
          casper-node build status: *{{ uppercasefirst build.status }}*
          Author: {{ build.author }}
          Drone Build: <{{ build.link }}|#{{ build.number }}>
          Commit Link: <https://github.com/{{repo.owner}}/{{repo.name}}/commit/{{build.commit}}|{{ truncate build.commit 10 }}>
trigger:
  status:
    - failure
  branch:
    - master
    - trying
    - staging
    - dev
    - "release-*"
    - "feat-*"
  event:
    exclude:
      - tag

depends_on:
  - pre-checks

---
# Testing pipeline, runs in parallel with package pipeline
kind: pipeline
type: docker
name: cargo-test

steps:
- name: updater-dry-run
  image: casperlabs/node-build-u1804
  commands:
  - cargo run --package=casper-updater -- --root-dir=. --dry-run

- name: cargo-test
  image: casperlabs/node-build-u1804
  commands:
  - make setup
  - make test CARGO_FLAGS=--release
  - make test-contracts CARGO_FLAGS=--release

depends_on:
  - pre-checks

trigger:
  branch:
    - master
    - trying
    - staging
    - dev
    - "release-*"
    - "feat-*"
  event:
    exclude:
      - tag

---
# Packaging pipeline, runs in parallel with cargo-test pipeline
kind: pipeline
type: docker
name: package

steps:
<<<<<<< HEAD
=======
- name: build-client-contracts
  image: casperlabs/node-build-u1804
  commands:
    - make build-client-contracts
  when:
    branch:
    - master
    - dev
    - "release-*"
    - "feat-*"
    event:
    - push

>>>>>>> f61f17c5
- name: build-wasm-package-push-to-s3
  image: casperlabs/s3cmd-build:latest
  commands:
    - "./build_wasm_package.sh"
  environment:
    AWS_ACCESS_KEY_ID:
      from_secret: put-drone-aws-ak
    AWS_SECRET_ACCESS_KEY:
      from_secret: put-drone-aws-sk
  when:
    branch:
    - master
    - dev
    - "release-*"
    - "feat-*"
    event:
    - push

- name: build-upgrade-package
  image: casperlabs/node-build-u1804
  commands:
    - "./ci/build_update_package.sh"

- name: dry-run-publish
  image: casperlabs/node-build-u1804
  commands:
    - "cd types && cargo publish --dry-run"

- name: upload-to-s3-genesis
  image: plugins/s3
  settings:
    bucket: 'genesis.casperlabs.io'
    region: 'us-east-2'
    access_key:
      from_secret: drone_genesis_key_id
    secret_key:
      from_secret: drone_genesis_secret
    source: "target/upgrade_build/**/*"
    strip_prefix: 'target/upgrade_build/'
    target: "/drone/${DRONE_COMMIT}/"
  when:
    branch:
      - master
      - dev
      - "release-*"
      - "feat-*"
    event:
      - push

- name: nctl-upgrade-assets-stage-rc
  image: casperlabs/node-build-u1804
  commands:
    - "./ci/nctl_upgrade_stage.sh"
  volumes:
  - name: nctl-temp-dir
    path: /tmp/nctl_upgrade_stage
  when:
    branch:
      - "release-*"
    event:
      - push

- name: nctl-bucket-pr-clear
  image: casperlabs/node-build-u1804
  environment:
    AWS_ACCESS_KEY_ID:
      from_secret: put-drone-aws-ak
    AWS_SECRET_ACCESS_KEY:
      from_secret: put-drone-aws-sk
  commands:
    - "aws s3 rm s3://nctl.casperlabs.io/${DRONE_BRANCH} --recursive"
  when:
    branch:
      - "release-*"
    event:
      - push

- name: nctl-bucket-upload-rc
  image: plugins/s3-sync:latest
  settings:
    bucket: 'nctl.casperlabs.io'
    access_key:
      from_secret: put-drone-aws-ak
    secret_key:
      from_secret: put-drone-aws-sk
    region: us-east-2
    source: '../../tmp/nctl_upgrade_stage/'
    target: "/${DRONE_BRANCH}/"
  volumes:
  - name: nctl-temp-dir
    path: /tmp/nctl_upgrade_stage
  when:
    branch:
      - "release-*"
    event:
      - push

- name: nctl-upgrade-test
  image: casperlabs/node-build-u1804
  environment:
    AWS_ACCESS_KEY_ID:
      from_secret: put-drone-aws-ak
    AWS_SECRET_ACCESS_KEY:
      from_secret: put-drone-aws-sk
  commands:
    - "python3 -m pip install supervisor toml"
    - "apt update && apt install lsof -y"
    - "bash -i ./ci/nctl_upgrade.sh"
  when:
    branch:
      - trying
      - staging

depends_on:
  - pre-checks

trigger:
  branch:
    - master
    - trying
    - staging
    - dev
    - "release-*"
    - "feat-*"
  event:
    exclude:
      - tag

volumes:
- name: nctl-temp-dir
  temp: {}

---
# Run on success of cargo-test and package pipelines.
kind: pipeline
type: docker
name: test-package-success

steps:
  # Retrieving packages built and put in s3 from package pipeline.
- name: get-and-del-drone-s3-cache
  image: casperlabs/s3cmd-build:latest
  commands:
    - s3cmd sync "s3://$AWS_BUCKET/drone_temp/${DRONE_BUILD_NUMBER}_${DRONE_REPO_OWNER}_${DRONE_REPO_NAME}/debian/" "./target/debian/"
    - s3cmd del --recursive "s3://$AWS_BUCKET/drone_temp/${DRONE_BUILD_NUMBER}_${DRONE_REPO_OWNER}_${DRONE_REPO_NAME}/"
  environment:
    AWS_ACCESS_KEY_ID:
      from_secret: put-drone-aws-ak
    AWS_SECRET_ACCESS_KEY:
      from_secret: put-drone-aws-sk
    AWS_DEFAULT_REGION: "us-east-2"
    AWS_BUCKET:
      from_secret: put-drone-s3-bucket
  when:
    branch:
      - master
      - dev
      - "release-*"
      - "feat-*"
    event:
      - push

- name: publish-repo-test
  image: casperlabs/aptly:latest
  failure: ignore
  environment:
    AWS_SECRET_ACCESS_KEY:
      from_secret: APTLY_SECRET_KEY
    AWS_ACCESS_KEY_ID:
      from_secret: APTLY_KEY_ID
  settings:
    repo_name:
      from_secret: APTLY_REPO_NAME
    region:
      from_secret: APTLY_REGION
    gpg_key:
      from_secret: APTLY_GPG_KEY
    gpg_pass:
      from_secret: APTLY_GPG_PASS
    distribution_id:
      from_secret: APTLY_DISTRIBUTION_ID
    acl: 'public-read'
    prefix: 'releases'
    deb_path: './target/debian'
    deb_name: '*.deb'
  when:
    branch:
      - master
      - dev
      - "release-*"
      - "feat-*"
    event:
      - push

depends_on:
  - cargo-test
  - package

trigger:
  branch:
    - master
    - trying
    - staging
    - dev
    - "release-*"
    - "feat-*"
  event:
    exclude:
      - tag

---
# Runs on failure of cargo-test or package pipelines.
kind: pipeline
type: docker
name: test-package-failure

clone:
  disable: true

steps:
- name: del-s3-cache
  image: casperlabs/s3cmd-build:latest
  commands:
    - s3cmd del --recursive "s3://$AWS_BUCKET/drone_temp/${DRONE_BUILD_NUMBER}_${DRONE_REPO_OWNER}_${DRONE_REPO_NAME}/"
  environment:
    AWS_ACCESS_KEY_ID:
      from_secret: put-drone-aws-ak
    AWS_SECRET_ACCESS_KEY:
      from_secret: put-drone-aws-sk
    AWS_DEFAULT_REGION: "us-east-2"
    AWS_BUCKET:
      from_secret: put-drone-s3-bucket
  when:
    branch:
      - master
      - dev
      - "release-*"
      - "feat-*"
    event:
      - push

# Build failed so remove the update_package candidate
#- name: del-upgrade_package-s3
#  image: casperlabs/s3cmd-build:latest
#  commands:
#    - ./ci/upgrade_package_s3_storage.sh del
#  environment:
#    CL_VAULT_TOKEN:
#      from_secret: vault_token
#    CL_VAULT_HOST:
#      from_secret: vault_host
#  when:
#    branch:
#      - master
#      - "release-*"
#    event:
#      - push

- name: notify
  image: plugins/slack
  settings:
    webhook:
      from_secret: slack_webhook
    template:
      - |
        casper-node build status: *{{ uppercasefirst build.status }}*
        Author: {{ build.author }}
        Drone Build: <{{ build.link }}|#{{ build.number }}>
        Commit Link: <https://github.com/{{repo.owner}}/{{repo.name}}/commit/{{build.commit}}|{{ truncate build.commit 10 }}>

trigger:
  status:
    - failure
  branch:
    - master
    - trying
    - staging
    - dev
    - "release-*"
    - "feat-*"
  event:
    exclude:
      - tag

depends_on:
  - cargo-test
  - package

# TAGGING PIPELINES
# release-by-tag
#      | (failure)
# failed-tag
---
# act on release - when the tag is created
kind: pipeline
type: docker
name: release-by-tag

steps:
- name: build-upgrade-package
  image: casperlabs/node-build-u1804
  commands:
    - "./ci/build_update_package.sh"

- name: publish-github-pre-release
  image: plugins/github-release
  settings:
    api_key:
      from_secret: github_token
    checksum:
    - sha256
    - md5
    files:
    - "./target/upgrade_build/*.gz"
    prerelease:
    - true
  when:
    ref:
    - refs/tags/v*

- name: publish-crate
  image: casperlabs/node-build-u1804
  commands:
    - "./ci/publish_to_crates_io.sh"
  environment:
    CARGO_TOKEN:
      from_secret: crates_io_token

- name: as-contract-publish
  image: plugins/npm
  settings:
    username:
      from_secret: npm_user
    token:
      from_secret: npm_token
    email:
      from_secret: npm_email
    folder:
    - "smart_contracts/contract_as"
    fail_on_version_conflict:
    - true
    access:
    - "public"

- name: nctl-upgrade-assets-stage
  image: casperlabs/node-build-u1804
  commands:
    - "./ci/nctl_upgrade_stage.sh"
  volumes:
  - name: nctl-temp-dir
    path: /tmp/nctl_upgrade_stage

- name: nctl-bucket-tag-clear
  image: casperlabs/node-build-u1804
  environment:
    AWS_ACCESS_KEY_ID:
      from_secret: put-drone-aws-ak
    AWS_SECRET_ACCESS_KEY:
      from_secret: put-drone-aws-sk
  commands:
    - "aws s3 rm s3://nctl.casperlabs.io/${DRONE_TAG} --recursive"

- name: nctl-bucket-upload
  image: plugins/s3-sync:latest
  settings:
    bucket: 'nctl.casperlabs.io'
    access_key:
      from_secret: put-drone-aws-ak
    secret_key:
      from_secret: put-drone-aws-sk
    region: us-east-2
    source: '../../tmp/nctl_upgrade_stage/'
    target: "/${DRONE_TAG}/"
  volumes:
  - name: nctl-temp-dir
    path: /tmp/nctl_upgrade_stage

- name: update-default-branch
  image: casperlabs/node-build-u1804
  environment:
    GITHUB_TOKEN:
      from_secret: github_token_def_branch
  commands:
    - "./ci/change_default_branch.py"

volumes:
- name: nctl-temp-dir
  temp: {}

trigger:
  ref:
  - refs/tags/v*

---
kind: pipeline
type: docker
name: failed-tag

clone:
  disable: true

steps:
- name: notify
  image: plugins/slack
  settings:
    webhook:
      from_secret: slack_webhook
    template:
    - |
      casper-node build status: *{{ uppercasefirst build.status }}*
      Author: {{ build.author }}
      Drone Build: <{{ build.link }}|#{{ build.number }}>
      Commit Link: <https://github.com/{{repo.owner}}/{{repo.name}}/commit/{{build.commit}}|{{ truncate build.commit 10 }}>
trigger:
  status:
  - failure
  ref:
    - refs/tags/v*

depends_on:
- release-by-tag

---
kind: pipeline
type: docker
name: nightly-tests-cron

steps:
- name: nctl-nighly-script
  image: casperlabs/node-build-u1804
  environment:
    AWS_ACCESS_KEY_ID:
      from_secret: put-drone-aws-ak
    AWS_SECRET_ACCESS_KEY:
      from_secret: put-drone-aws-sk
  commands:
  - "python3 -m pip install supervisor toml"
  - "apt update && apt install lsof -y"
  - "bash -i ci/nightly-test.sh"

- name: notify
  image: plugins/slack
  settings:
    webhook:
      from_secret: slack_webhook_nightly
    template:
    - |
      Nightly Test Run Status: *{{ uppercasefirst build.status }}*
      Author: {{ build.author }}
      Drone Build: <{{ build.link }}|#{{ build.number }}>
      Commit Link: <https://github.com/{{repo.owner}}/{{repo.name}}/commit/{{build.commit}}|{{ truncate build.commit 10 }}>
  when:
    status:
    - failure
    - success
  depends_on:
  - nctl-nighly-script

trigger:
  cron: [ nightly-tests-cron ]<|MERGE_RESOLUTION|>--- conflicted
+++ resolved
@@ -132,8 +132,6 @@
 name: package
 
 steps:
-<<<<<<< HEAD
-=======
 - name: build-client-contracts
   image: casperlabs/node-build-u1804
   commands:
@@ -147,7 +145,6 @@
     event:
     - push
 
->>>>>>> f61f17c5
 - name: build-wasm-package-push-to-s3
   image: casperlabs/s3cmd-build:latest
   commands:
