//! Request effects.
//!
//! Requests typically ask other components to perform a service and report back the result. See the
//! top-level module documentation for details.

use std::{
    borrow::Cow,
    collections::{BTreeMap, HashMap, HashSet},
    fmt::{self, Debug, Display, Formatter},
    mem,
    sync::Arc,
};

use datasize::DataSize;
use serde::Serialize;
use static_assertions::const_assert;

use casper_execution_engine::{
    core::engine_state::{
        self,
        balance::{BalanceRequest, BalanceResult},
        era_validators::GetEraValidatorsError,
        genesis::GenesisSuccess,
        query::{GetBidsRequest, GetBidsResult, QueryRequest, QueryResult},
        upgrade::{UpgradeConfig, UpgradeSuccess},
    },
    shared::newtypes::Blake2bHash,
    storage::trie::Trie,
};

use casper_types::{
<<<<<<< HEAD
    check_summed_hex, system::auction::EraValidators, EraId, ExecutionResult, Key, ProtocolVersion,
    PublicKey, Transfer, URef,
=======
    system::auction::EraValidators, EraId, ExecutionResult, Key, ProtocolVersion, PublicKey,
    StoredValue, Transfer, URef,
>>>>>>> e628e0a1
};

use crate::{
    components::{
        block_validator::ValidatingBlock,
        chainspec_loader::CurrentRunInfo,
        consensus::{BlockContext, ClContext},
        contract_runtime::{
            BlockAndExecutionEffects, BlockExecutionError, EraValidatorsRequest, ExecutionPreState,
        },
        deploy_acceptor::Error,
        fetcher::FetchResult,
    },
    crypto::hash::Digest,
    effect::Responder,
    rpcs::{chain::BlockIdentifier, docs::OpenRpcSchema},
    types::{
        Block, BlockHash, BlockHeader, BlockPayload, BlockSignatures, Chainspec, ChainspecInfo,
        Deploy, DeployHash, DeployHeader, DeployMetadata, FinalizedBlock, Item, NodeId, StatusFeed,
        TimeDiff,
    },
    utils::DisplayIter,
};

const _STORAGE_REQUEST_SIZE: usize = mem::size_of::<StorageRequest>();
const _STATE_REQUEST_SIZE: usize = mem::size_of::<StateStoreRequest>();
const_assert!(_STORAGE_REQUEST_SIZE < 89);
const_assert!(_STATE_REQUEST_SIZE < 89);

/// A metrics request.
#[derive(Debug)]
pub(crate) enum MetricsRequest {
    /// Render current node metrics as prometheus-formatted string.
    RenderNodeMetricsText {
        /// Responder returning the rendered metrics or `None`, if an internal error occurred.
        responder: Responder<Option<String>>,
    },
}

impl Display for MetricsRequest {
    fn fmt(&self, formatter: &mut Formatter<'_>) -> fmt::Result {
        match self {
            MetricsRequest::RenderNodeMetricsText { .. } => write!(formatter, "get metrics text"),
        }
    }
}

const _NETWORK_EVENT_SIZE: usize = mem::size_of::<NetworkRequest<NodeId, String>>();
const_assert!(_NETWORK_EVENT_SIZE < 89);

/// A networking request.
#[derive(Debug, Serialize)]
#[must_use]
pub(crate) enum NetworkRequest<I, P> {
    /// Send a message on the network to a specific peer.
    SendMessage {
        /// Message destination.
        dest: Box<I>,
        /// Message payload.
        payload: Box<P>,
        /// Responder to be called when the message is queued.
        #[serde(skip_serializing)]
        responder: Responder<()>,
    },
    /// Send a message on the network to all peers.
    /// Note: This request is deprecated and should be phased out, as not every network
    ///       implementation is likely to implement broadcast support.
    Broadcast {
        /// Message payload.
        payload: Box<P>,
        /// Responder to be called when all messages are queued.
        #[serde(skip_serializing)]
        responder: Responder<()>,
    },
    /// Gossip a message to a random subset of peers.
    Gossip {
        /// Payload to gossip.
        payload: Box<P>,
        /// Number of peers to gossip to. This is an upper bound, otherwise best-effort.
        count: usize,
        /// Node IDs of nodes to exclude from gossiping to.
        #[serde(skip_serializing)]
        exclude: HashSet<I>,
        /// Responder to be called when all messages are queued.
        #[serde(skip_serializing)]
        responder: Responder<HashSet<I>>,
    },
}

impl<I, P> NetworkRequest<I, P> {
    /// Transform a network request by mapping the contained payload.
    ///
    /// This is a replacement for a `From` conversion that is not possible without specialization.
    pub(crate) fn map_payload<F, P2>(self, wrap_payload: F) -> NetworkRequest<I, P2>
    where
        F: FnOnce(P) -> P2,
    {
        match self {
            NetworkRequest::SendMessage {
                dest,
                payload,
                responder,
            } => NetworkRequest::SendMessage {
                dest,
                payload: Box::new(wrap_payload(*payload)),
                responder,
            },
            NetworkRequest::Broadcast { payload, responder } => NetworkRequest::Broadcast {
                payload: Box::new(wrap_payload(*payload)),
                responder,
            },
            NetworkRequest::Gossip {
                payload,
                count,
                exclude,
                responder,
            } => NetworkRequest::Gossip {
                payload: Box::new(wrap_payload(*payload)),
                count,
                exclude,
                responder,
            },
        }
    }
}

impl<I, P> Display for NetworkRequest<I, P>
where
    I: Display,
    P: Display,
{
    fn fmt(&self, formatter: &mut Formatter<'_>) -> fmt::Result {
        match self {
            NetworkRequest::SendMessage { dest, payload, .. } => {
                write!(formatter, "send to {}: {}", dest, payload)
            }
            NetworkRequest::Broadcast { payload, .. } => {
                write!(formatter, "broadcast: {}", payload)
            }
            NetworkRequest::Gossip { payload, .. } => write!(formatter, "gossip: {}", payload),
        }
    }
}

/// A networking info request.
#[derive(Debug)]
#[must_use]
pub(crate) enum NetworkInfoRequest<I> {
    /// Get incoming and outgoing peers.
    GetPeers {
        /// Responder to be called with all connected peers.
        // TODO - change the `String` field to a `libp2p::Multiaddr` once small_network is removed.
        responder: Responder<BTreeMap<I, String>>,
    },
    /// Get the peers in random order.
    GetPeersInRandomOrder {
        /// Responder to be called with all connected peers.
        /// Responds with a vector in a random order.
        responder: Responder<Vec<I>>,
    },
}

impl<I> Display for NetworkInfoRequest<I>
where
    I: Display,
{
    fn fmt(&self, formatter: &mut Formatter<'_>) -> fmt::Result {
        match self {
            NetworkInfoRequest::GetPeers { responder: _ } => write!(formatter, "get peers"),
            NetworkInfoRequest::GetPeersInRandomOrder { responder: _ } => {
                write!(formatter, "get peers in random order")
            }
        }
    }
}

#[derive(Debug, Serialize)]
/// A storage request.
#[must_use]
#[repr(u8)]
pub(crate) enum StorageRequest {
    /// Store given block.
    PutBlock {
        /// Block to be stored.
        block: Box<Block>,
        /// Responder to call with the result.  Returns true if the block was stored on this
        /// attempt or false if it was previously stored.
        responder: Responder<bool>,
    },
    /// Retrieve block with given hash.
    GetBlock {
        /// Hash of block to be retrieved.
        block_hash: BlockHash,
        /// Responder to call with the result.  Returns `None` is the block doesn't exist in local
        /// storage.
        responder: Responder<Option<Block>>,
    },
    /// Retrieve block header with given height.
    GetBlockHeaderAtHeight {
        /// Height of the block.
        height: BlockHeight,
        /// Responder.
        responder: Responder<Option<BlockHeader>>,
    },
    /// Retrieve block with given height.
    GetBlockAtHeight {
        /// Height of the block.
        height: BlockHeight,
        /// Responder.
        responder: Responder<Option<Block>>,
    },
    /// Retrieve highest block.
    GetHighestBlock {
        /// Responder.
        responder: Responder<Option<Block>>,
    },
    /// Retrieve switch block header with given era ID.
    GetSwitchBlockHeaderAtEraId {
        /// Era ID of the switch block.
        era_id: EraId,
        /// Responder.
        responder: Responder<Option<BlockHeader>>,
    },
    /// Retrieve the header of the block containing the deploy.
    GetBlockHeaderForDeploy {
        /// Hash of the deploy.
        deploy_hash: DeployHash,
        /// Responder.
        responder: Responder<Option<BlockHeader>>,
    },
    /// Retrieve block header with given hash.
    GetBlockHeader {
        /// Hash of block to get header of.
        block_hash: BlockHash,
        /// Responder to call with the result.  Returns `None` is the block header doesn't exist in
        /// local storage.
        responder: Responder<Option<BlockHeader>>,
    },
    /// Retrieve all transfers in a block with given hash.
    GetBlockTransfers {
        /// Hash of block to get transfers of.
        block_hash: BlockHash,
        /// Responder to call with the result.  Returns `None` is the transfers do not exist in
        /// local storage under the block_hash provided.
        responder: Responder<Option<Vec<Transfer>>>,
    },
    /// Store given deploy.
    PutDeploy {
        /// Deploy to store.
        deploy: Box<Deploy>,
        /// Responder to call with the result.  Returns true if the deploy was stored on this
        /// attempt or false if it was previously stored.
        responder: Responder<bool>,
    },
    /// Retrieve deploys with given hashes.
    GetDeploys {
        /// Hashes of deploys to be retrieved.
        deploy_hashes: Vec<DeployHash>,
        /// Responder to call with the results.
        responder: Responder<Vec<Option<Deploy>>>,
    },
    /// Retrieve deploys that are finalized and whose TTL hasn't expired yet.
    GetFinalizedDeploys {
        /// Maximum TTL of block we're interested in.
        /// I.e. we don't want deploys from blocks that are older than this.
        ttl: TimeDiff,
        /// Responder to call with the results.
        responder: Responder<Vec<(DeployHash, DeployHeader)>>,
    },
    /// Store execution results for a set of deploys of a single block.
    ///
    /// Will return a fatal error if there are already execution results known for a specific
    /// deploy/block combination and a different result is inserted.
    ///
    /// Inserting the same block/deploy combination multiple times with the same execution results
    /// is not an error and will silently be ignored.
    PutExecutionResults {
        /// Hash of block.
        block_hash: Box<BlockHash>,
        /// Mapping of deploys to execution results of the block.
        execution_results: HashMap<DeployHash, ExecutionResult>,
        /// Responder to call when done storing.
        responder: Responder<()>,
    },
    /// Retrieve deploy and its metadata.
    GetDeployAndMetadata {
        /// Hash of deploy to be retrieved.
        deploy_hash: DeployHash,
        /// Responder to call with the results.
        responder: Responder<Option<(Deploy, DeployMetadata)>>,
    },
    /// Retrieve block and its metadata by its hash.
    GetBlockAndMetadataByHash {
        /// The hash of the block.
        block_hash: BlockHash,
        /// The responder to call with the results.
        responder: Responder<Option<(Block, BlockSignatures)>>,
    },
    /// Retrieve block and its metadata at a given height.
    GetBlockAndMetadataByHeight {
        /// The height of the block.
        block_height: BlockHeight,
        /// The responder to call with the results.
        responder: Responder<Option<(Block, BlockSignatures)>>,
    },
    /// Get the highest block and its metadata.
    GetHighestBlockWithMetadata {
        /// The responder to call the results with.
        responder: Responder<Option<(Block, BlockSignatures)>>,
    },
    /// Get finality signatures for a Block hash.
    GetBlockSignatures {
        /// The hash for the request
        block_hash: BlockHash,
        /// Responder to call with the result.
        responder: Responder<Option<BlockSignatures>>,
    },
    /// Store finality signatures.
    PutBlockSignatures {
        /// Signatures that are to be stored.
        signatures: BlockSignatures,
        /// Responder to call with the result, if true then the signatures were successfully
        /// stored.
        responder: Responder<bool>,
    },
}

impl Display for StorageRequest {
    fn fmt(&self, formatter: &mut Formatter<'_>) -> fmt::Result {
        match self {
            StorageRequest::PutBlock { block, .. } => write!(formatter, "put {}", block),
            StorageRequest::GetBlock { block_hash, .. } => write!(formatter, "get {}", block_hash),
            StorageRequest::GetBlockHeaderAtHeight { height, .. } => {
                write!(formatter, "get block header at height {}", height)
            }
            StorageRequest::GetBlockAtHeight { height, .. } => {
                write!(formatter, "get block at height {}", height)
            }
            StorageRequest::GetHighestBlock { .. } => write!(formatter, "get highest block"),
            StorageRequest::GetSwitchBlockHeaderAtEraId { era_id, .. } => {
                write!(formatter, "get switch block header at era id {}", era_id)
            }
            StorageRequest::GetBlockHeaderForDeploy { deploy_hash, .. } => {
                write!(formatter, "get block header for deploy {}", deploy_hash)
            }
            StorageRequest::GetBlockHeader { block_hash, .. } => {
                write!(formatter, "get {}", block_hash)
            }
            StorageRequest::GetBlockTransfers { block_hash, .. } => {
                write!(formatter, "get transfers for {}", block_hash)
            }
            StorageRequest::PutDeploy { deploy, .. } => write!(formatter, "put {}", deploy),
            StorageRequest::GetDeploys { deploy_hashes, .. } => {
                write!(formatter, "get {}", DisplayIter::new(deploy_hashes.iter()))
            }
            StorageRequest::PutExecutionResults { block_hash, .. } => {
                write!(formatter, "put execution results for {}", block_hash)
            }
            StorageRequest::GetDeployAndMetadata { deploy_hash, .. } => {
                write!(formatter, "get deploy and metadata for {}", deploy_hash)
            }
            StorageRequest::GetBlockAndMetadataByHash { block_hash, .. } => {
                write!(
                    formatter,
                    "get block and metadata for block with hash: {}",
                    block_hash
                )
            }
            StorageRequest::GetBlockAndMetadataByHeight { block_height, .. } => {
                write!(
                    formatter,
                    "get block and metadata for block at height: {}",
                    block_height
                )
            }
            StorageRequest::GetHighestBlockWithMetadata { .. } => {
                write!(formatter, "get highest block with metadata")
            }
            StorageRequest::GetBlockSignatures { block_hash, .. } => {
                write!(
                    formatter,
                    "get finality signatures for block hash {}",
                    block_hash
                )
            }
            StorageRequest::PutBlockSignatures { .. } => {
                write!(formatter, "put finality signatures")
            }
            StorageRequest::GetFinalizedDeploys { ttl, .. } => {
                write!(formatter, "get finalized deploys, ttl: {:?}", ttl)
            }
        }
    }
}

/// State store request.
#[derive(DataSize, Debug, Serialize)]
#[repr(u8)]
pub(crate) enum StateStoreRequest {
    /// Stores a piece of state to storage.
    Save {
        /// Key to store under.
        key: Cow<'static, [u8]>,
        /// Value to store, already serialized.
        #[serde(skip_serializing)]
        data: Vec<u8>,
        /// Notification when storing is complete.
        responder: Responder<()>,
    },
    #[cfg(test)]
    /// Loads a piece of state from storage.
    Load {
        /// Key to load from.
        key: Cow<'static, [u8]>,
        /// Responder for value, if found, returning the previously passed in serialization form.
        responder: Responder<Option<Vec<u8>>>,
    },
}

impl Display for StateStoreRequest {
    fn fmt(&self, f: &mut Formatter<'_>) -> fmt::Result {
        match self {
            StateStoreRequest::Save { key, data, .. } => {
                write!(
                    f,
                    "save data under {} ({} bytes)",
                    check_summed_hex::encode(key),
                    data.len()
                )
            }
            #[cfg(test)]
            StateStoreRequest::Load { key, .. } => {
                write!(f, "load data from key {}", check_summed_hex::encode(key))
            }
        }
    }
}

/// Details of a request for a list of deploys to propose in a new block.
#[derive(DataSize, Debug)]
pub(crate) struct BlockPayloadRequest {
    /// The context in which the new block will be proposed.
    pub(crate) context: BlockContext<ClContext>,
    /// The height of the next block to be finalized at the point the request was made.
    /// This is _only_ a way of expressing how many blocks have been finalized at the moment the
    /// request was made. Block Proposer uses this in order to determine if there might be any
    /// deploys that are neither in `past_deploys`, nor among the finalized deploys it knows of.
    pub(crate) next_finalized: u64,
    /// A list of validators reported as malicious in this block.
    pub(crate) accusations: Vec<PublicKey>,
    /// Random bit with which to construct the `BlockPayload` requested.
    pub(crate) random_bit: bool,
    /// Responder to call with the result.
    pub(crate) responder: Responder<Arc<BlockPayload>>,
}

/// A `BlockProposer` request.
#[derive(DataSize, Debug)]
#[must_use]
pub(crate) enum BlockProposerRequest {
    /// Request a list of deploys to propose in a new block.
    RequestBlockPayload(BlockPayloadRequest),
}

impl Display for BlockProposerRequest {
    fn fmt(&self, formatter: &mut Formatter<'_>) -> fmt::Result {
        match self {
            BlockProposerRequest::RequestBlockPayload(BlockPayloadRequest {
                context,
                next_finalized,
                responder: _,
                accusations: _,
                random_bit: _,
            }) => write!(
                formatter,
                "list for inclusion: instant {} height {} next_finalized {}",
                context.timestamp(),
                context.height(),
                next_finalized
            ),
        }
    }
}

/// Abstract RPC request.
///
/// An RPC request is an abstract request that does not concern itself with serialization or
/// transport.
#[derive(Debug)]
#[must_use]
pub(crate) enum RpcRequest<I> {
    /// Submit a deploy to be announced.
    SubmitDeploy {
        /// The deploy to be announced.
        deploy: Box<Deploy>,
        /// Responder to call.
        responder: Responder<Result<(), Error>>,
    },
    /// If `maybe_identifier` is `Some`, return the specified block if it exists, else `None`.  If
    /// `maybe_identifier` is `None`, return the latest block.
    GetBlock {
        /// The identifier (can either be a hash or the height) of the block to be retrieved.
        maybe_id: Option<BlockIdentifier>,
        /// Responder to call with the result.
        responder: Responder<Option<(Block, BlockSignatures)>>,
    },
    /// Return transfers for block by hash (if any).
    GetBlockTransfers {
        /// The hash of the block to retrieve transfers for.
        block_hash: BlockHash,
        /// Responder to call with the result.
        responder: Responder<Option<Vec<Transfer>>>,
    },
    /// Query the global state at the given root hash.
    QueryGlobalState {
        /// The state root hash.
        state_root_hash: Digest,
        /// Hex-encoded `casper_types::Key`.
        base_key: Key,
        /// The path components starting from the key as base.
        path: Vec<String>,
        /// Responder to call with the result.
        responder: Responder<Result<QueryResult, engine_state::Error>>,
    },
    /// Query the global state at the given root hash.
    QueryEraValidators {
        /// The global state hash.
        state_root_hash: Digest,
        /// The protocol version.
        protocol_version: ProtocolVersion,
        /// Responder to call with the result.
        responder: Responder<Result<EraValidators, GetEraValidatorsError>>,
    },
    /// Get the bids at the given root hash.
    GetBids {
        /// The global state hash.
        state_root_hash: Digest,
        /// Responder to call with the result.
        responder: Responder<Result<GetBidsResult, engine_state::Error>>,
    },
    /// Query the global state at the given root hash.
    GetBalance {
        /// The state root hash.
        state_root_hash: Digest,
        /// The purse URef.
        purse_uref: URef,
        /// Responder to call with the result.
        responder: Responder<Result<BalanceResult, engine_state::Error>>,
    },
    /// Return the specified deploy and metadata if it exists, else `None`.
    GetDeploy {
        /// The hash of the deploy to be retrieved.
        hash: DeployHash,
        /// Responder to call with the result.
        responder: Responder<Option<(Deploy, DeployMetadata)>>,
    },
    /// Return the connected peers.
    GetPeers {
        /// Responder to call with the result.
        responder: Responder<BTreeMap<I, String>>,
    },
    /// Return string formatted status or `None` if an error occurred.
    GetStatus {
        /// Responder to call with the result.
        responder: Responder<StatusFeed<I>>,
    },
}

impl<I> Display for RpcRequest<I> {
    fn fmt(&self, formatter: &mut Formatter<'_>) -> fmt::Result {
        match self {
            RpcRequest::SubmitDeploy { deploy, .. } => write!(formatter, "submit {}", *deploy),
            RpcRequest::GetBlock {
                maybe_id: Some(BlockIdentifier::Hash(hash)),
                ..
            } => write!(formatter, "get {}", hash),
            RpcRequest::GetBlock {
                maybe_id: Some(BlockIdentifier::Height(height)),
                ..
            } => write!(formatter, "get {}", height),
            RpcRequest::GetBlock { maybe_id: None, .. } => write!(formatter, "get latest block"),
            RpcRequest::GetBlockTransfers { block_hash, .. } => {
                write!(formatter, "get transfers {}", block_hash)
            }

            RpcRequest::QueryGlobalState {
                state_root_hash,
                base_key,
                path,
                ..
            } => write!(
                formatter,
                "query {}, base_key: {}, path: {:?}",
                state_root_hash, base_key, path
            ),
            RpcRequest::QueryEraValidators {
                state_root_hash, ..
            } => write!(formatter, "auction {}", state_root_hash),
            RpcRequest::GetBids {
                state_root_hash, ..
            } => {
                write!(formatter, "bids {}", state_root_hash)
            }
            RpcRequest::GetBalance {
                state_root_hash,
                purse_uref,
                ..
            } => write!(
                formatter,
                "balance {}, purse_uref: {}",
                state_root_hash, purse_uref
            ),
            RpcRequest::GetDeploy { hash, .. } => write!(formatter, "get {}", hash),
            RpcRequest::GetPeers { .. } => write!(formatter, "get peers"),
            RpcRequest::GetStatus { .. } => write!(formatter, "get status"),
        }
    }
}

/// Abstract REST request.
///
/// An REST request is an abstract request that does not concern itself with serialization or
/// transport.
#[derive(Debug)]
#[must_use]
pub(crate) enum RestRequest<I> {
    /// Return string formatted status or `None` if an error occurred.
    Status {
        /// Responder to call with the result.
        responder: Responder<StatusFeed<I>>,
    },
    /// Return string formatted, prometheus compatible metrics or `None` if an error occurred.
    Metrics {
        /// Responder to call with the result.
        responder: Responder<Option<String>>,
    },
    /// Returns schema of client-facing JSON-RPCs in OpenRPC format.
    RpcSchema {
        /// Responder to call with the result
        responder: Responder<OpenRpcSchema>,
    },
}

impl<I> Display for RestRequest<I> {
    fn fmt(&self, formatter: &mut Formatter<'_>) -> fmt::Result {
        match self {
            RestRequest::Status { .. } => write!(formatter, "get status"),
            RestRequest::Metrics { .. } => write!(formatter, "get metrics"),
            RestRequest::RpcSchema { .. } => write!(formatter, "get openrpc"),
        }
    }
}

/// A contract runtime request.
#[derive(Debug, Serialize)]
#[must_use]
pub(crate) enum ContractRuntimeRequest {
    /// A request to enqueue a `FinalizedBlock` for execution.
    EnqueueBlockForExecution {
        /// A `FinalizedBlock` to enqueue.
        finalized_block: FinalizedBlock,
        /// The deploys for that `FinalizedBlock`
        deploys: Vec<Deploy>,
        /// The transfers for that `FinalizedBlock`
        transfers: Vec<Deploy>,
    },

    /// Commit genesis chainspec.
    CommitGenesis {
        /// The chainspec.
        chainspec: Arc<Chainspec>,
        /// Responder to call with the result.
        responder: Responder<Result<GenesisSuccess, engine_state::Error>>,
    },
    /// A request to run upgrade.
    Upgrade {
        /// Upgrade config.
        #[serde(skip_serializing)]
        upgrade_config: Box<UpgradeConfig>,
        /// Responder to call with the upgrade result.
        responder: Responder<Result<UpgradeSuccess, engine_state::Error>>,
    },
    /// A query request.
    Query {
        /// Query request.
        #[serde(skip_serializing)]
        query_request: QueryRequest,
        /// Responder to call with the query result.
        responder: Responder<Result<QueryResult, engine_state::Error>>,
    },
    /// A balance request.
    GetBalance {
        /// Balance request.
        #[serde(skip_serializing)]
        balance_request: BalanceRequest,
        /// Responder to call with the balance result.
        responder: Responder<Result<BalanceResult, engine_state::Error>>,
    },
    /// Returns validator weights.
    GetEraValidators {
        /// Get validators weights request.
        #[serde(skip_serializing)]
        request: EraValidatorsRequest,
        /// Responder to call with the result.
        responder: Responder<Result<EraValidators, GetEraValidatorsError>>,
    },
    /// Return bids at a given state root hash
    GetBids {
        /// Get bids request.
        #[serde(skip_serializing)]
        get_bids_request: GetBidsRequest,
        /// Responder to call with the result.
        responder: Responder<Result<GetBidsResult, engine_state::Error>>,
    },
    /// Check if validator is bonded in the future era (identified by `era_id`).
    IsBonded {
        /// State root hash of the LFB.
        state_root_hash: Digest,
        /// Validator public key.
        public_key: PublicKey,
        /// Era ID in which validator should be bonded in.
        era_id: EraId,
        /// Protocol version at the `state_root_hash`.
        protocol_version: ProtocolVersion,
        /// Responder,
        responder: Responder<Result<bool, GetEraValidatorsError>>,
    },
    /// Read a trie by its hash key
    ReadTrie {
        /// The hash of the value to get from the `TrieStore`
        trie_key: Blake2bHash,
        /// Responder to call with the result.
        responder: Responder<Option<Trie<Key, StoredValue>>>,
    },
    /// Insert a trie into global storage
    PutTrie {
        /// The hash of the value to get from the `TrieStore`
        trie: Box<Trie<Key, StoredValue>>,
        /// Responder to call with the result.
        responder: Responder<Result<Vec<Blake2bHash>, engine_state::Error>>,
    },
    /// Execute a provided protoblock
    ExecuteBlock {
        /// The protocol version of the block to execute.
        protocol_version: ProtocolVersion,
        /// The state of the storage and blockchain to use to make the new block.
        execution_pre_state: ExecutionPreState,
        /// The finalized block to execute; must have the same height as the child height specified
        /// by the `execution_pre_state`.
        finalized_block: FinalizedBlock,
        /// The deploys for the block to execute; must correspond to the deploy and execution
        /// hashes of the `finalized_block` in that order.
        deploys: Vec<Deploy>,
        /// The transfers for the block to execute; must correspond to the transfer and execution
        /// hashes of the `finalized_block` in that order.
        transfers: Vec<Deploy>,
        /// Responder to call with the result.
        responder: Responder<Result<BlockAndExecutionEffects, BlockExecutionError>>,
    },
}

impl Display for ContractRuntimeRequest {
    fn fmt(&self, formatter: &mut Formatter<'_>) -> fmt::Result {
        match self {
            ContractRuntimeRequest::EnqueueBlockForExecution {
                finalized_block,
                deploys: _,
                transfers: _,
            } => {
                write!(formatter, "finalized_block: {}", finalized_block)
            }
            ContractRuntimeRequest::CommitGenesis { chainspec, .. } => {
                write!(
                    formatter,
                    "commit genesis {}",
                    chainspec.protocol_config.version
                )
            }

            ContractRuntimeRequest::Upgrade { upgrade_config, .. } => {
                write!(formatter, "upgrade request: {:?}", upgrade_config)
            }

            ContractRuntimeRequest::Query { query_request, .. } => {
                write!(formatter, "query request: {:?}", query_request)
            }

            ContractRuntimeRequest::GetBalance {
                balance_request, ..
            } => write!(formatter, "balance request: {:?}", balance_request),

            ContractRuntimeRequest::GetEraValidators { request, .. } => {
                write!(formatter, "get era validators: {:?}", request)
            }

            ContractRuntimeRequest::GetBids {
                get_bids_request, ..
            } => {
                write!(formatter, "get bids request: {:?}", get_bids_request)
            }

            ContractRuntimeRequest::IsBonded {
                public_key, era_id, ..
            } => {
                write!(formatter, "is {} bonded in era {}", public_key, era_id)
            }
            ContractRuntimeRequest::ReadTrie { trie_key, .. } => {
                write!(formatter, "get trie_key: {}", trie_key)
            }
            ContractRuntimeRequest::PutTrie { trie, .. } => {
                write!(formatter, "trie: {:?}", trie)
            }
            ContractRuntimeRequest::ExecuteBlock {
                finalized_block, ..
            } => {
                write!(formatter, "Execute finalized block: {}", finalized_block)
            }
        }
    }
}

/// Fetcher related requests.
#[derive(Debug, Serialize)]
#[must_use]
pub(crate) enum FetcherRequest<I, T: Item> {
    /// Return the specified item if it exists, else `None`.
    Fetch {
        /// The ID of the item to be retrieved.
        id: T::Id,
        /// The peer id of the peer to be asked if the item is not held locally
        peer: I,
        /// Responder to call with the result.
        responder: Responder<Option<FetchResult<T, I>>>,
    },
}

impl<I, T: Item> Display for FetcherRequest<I, T> {
    fn fmt(&self, formatter: &mut Formatter<'_>) -> fmt::Result {
        match self {
            FetcherRequest::Fetch { id, .. } => write!(formatter, "request item by id {}", id),
        }
    }
}

/// A block validator request.
#[derive(Debug)]
#[must_use]
pub(crate) struct BlockValidationRequest<I> {
    /// The block to be validated.
    pub(crate) block: ValidatingBlock,
    /// The sender of the block, which will be asked to provide all missing deploys.
    pub(crate) sender: I,
    /// Responder to call with the result.
    ///
    /// Indicates whether or not validation was successful.
    pub(crate) responder: Responder<bool>,
}

impl<I: Display> Display for BlockValidationRequest<I> {
    fn fmt(&self, f: &mut Formatter<'_>) -> fmt::Result {
        let BlockValidationRequest { block, sender, .. } = self;
        write!(f, "validate block {} from {}", block, sender)
    }
}

type BlockHeight = u64;

#[derive(Debug, Serialize)]
/// Requests issued to the Linear Chain component.
pub(crate) enum LinearChainRequest<I> {
    /// Request whole block from the linear chain, by hash.
    BlockRequest(BlockHash, I),
    /// Request for a linear chain block at height.
    BlockAtHeight(BlockHeight, I),
}

impl<I: Display> Display for LinearChainRequest<I> {
    fn fmt(&self, f: &mut Formatter<'_>) -> std::fmt::Result {
        match self {
            LinearChainRequest::BlockRequest(bh, peer) => {
                write!(f, "block request for hash {} from {}", bh, peer)
            }
            LinearChainRequest::BlockAtHeight(height, sender) => {
                write!(f, "block request for {} from {}", height, sender)
            }
        }
    }
}

#[derive(DataSize, Debug)]
#[must_use]
/// Consensus component requests.
pub(crate) enum ConsensusRequest {
    /// Request for our public key, and if we're a validator, the next round length.
    Status(Responder<Option<(PublicKey, Option<TimeDiff>)>>),
}

/// ChainspecLoader component requests.
#[derive(Debug, Serialize)]
pub(crate) enum ChainspecLoaderRequest {
    /// Chainspec info request.
    GetChainspecInfo(Responder<ChainspecInfo>),
    /// Request for information about the current run.
    GetCurrentRunInfo(Responder<CurrentRunInfo>),
}

impl Display for ChainspecLoaderRequest {
    fn fmt(&self, f: &mut Formatter<'_>) -> std::fmt::Result {
        match self {
            ChainspecLoaderRequest::GetChainspecInfo(_) => write!(f, "get chainspec info"),
            ChainspecLoaderRequest::GetCurrentRunInfo(_) => write!(f, "get current run info"),
        }
    }
}<|MERGE_RESOLUTION|>--- conflicted
+++ resolved
@@ -29,13 +29,8 @@
 };
 
 use casper_types::{
-<<<<<<< HEAD
     check_summed_hex, system::auction::EraValidators, EraId, ExecutionResult, Key, ProtocolVersion,
-    PublicKey, Transfer, URef,
-=======
-    system::auction::EraValidators, EraId, ExecutionResult, Key, ProtocolVersion, PublicKey,
-    StoredValue, Transfer, URef,
->>>>>>> e628e0a1
+    PublicKey, StoredValue, Transfer, URef,
 };
 
 use crate::{
