//! Various functions that are not limited to a particular module, but are too small to warrant
//! being factored out into standalone crates.

mod counting_channel;
pub mod ds;
mod external;
mod median;
pub mod milliseconds;
<<<<<<< HEAD
pub mod pid_file;
=======
#[cfg(target_os = "linux")]
>>>>>>> 5ed7244f
pub(crate) mod rlimit;
mod round_robin;

use std::{
    cell::RefCell,
<<<<<<< HEAD
    fmt::{self, Display, Formatter},
    fs::{self},
    io,
=======
    fmt::{self, Debug, Display, Formatter},
    fs,
    io::{self, Write},
>>>>>>> 5ed7244f
    net::{SocketAddr, ToSocketAddrs},
    ops::{Add, Div},
    os::unix::fs::OpenOptionsExt,
    path::{Path, PathBuf},
};
#[cfg(test)]
use std::{env, str::FromStr};

use datasize::DataSize;
use hyper::server::{conn::AddrIncoming, Builder, Server};
use libc::{c_long, sysconf, _SC_PAGESIZE};
use once_cell::sync::Lazy;
use serde::Serialize;
use thiserror::Error;
use tracing::warn;

pub(crate) use counting_channel::{counting_unbounded_channel, CountingReceiver, CountingSender};
#[cfg(test)]
pub use external::RESOURCES_PATH;
pub use external::{External, LoadError, Loadable};
pub(crate) use median::weighted_median;
pub(crate) use round_robin::WeightedRoundRobin;

/// Sensible default for many if not all systems.
const DEFAULT_PAGE_SIZE: usize = 4096;

/// OS page size.
pub static OS_PAGE_SIZE: Lazy<usize> = Lazy::new(|| {
    // https://www.gnu.org/software/libc/manual/html_node/Sysconf.html
    let value: c_long = unsafe { sysconf(_SC_PAGESIZE) };
    if value <= 0 {
        DEFAULT_PAGE_SIZE
    } else {
        value as usize
    }
});

/// DNS resolution error.
#[derive(Debug, Error)]
#[error("could not resolve `{address}`: {kind}")]
pub struct ResolveAddressError {
    /// Address that failed to resolve.
    address: String,
    /// Reason for resolution failure.
    kind: ResolveAddressErrorKind,
}

/// DNS resolution error kind.
#[derive(Debug)]
enum ResolveAddressErrorKind {
    /// Resolve returned an error.
    ErrorResolving(io::Error),
    /// Resolution did not yield any address.
    NoAddressFound,
}

impl Display for ResolveAddressErrorKind {
    fn fmt(&self, f: &mut Formatter<'_>) -> fmt::Result {
        match self {
            ResolveAddressErrorKind::ErrorResolving(err) => {
                write!(f, "could not run dns resolution: {}", err)
            }
            ResolveAddressErrorKind::NoAddressFound => {
                write!(f, "no addresses found")
            }
        }
    }
}

/// Parses a network address from a string, with DNS resolution.
pub(crate) fn resolve_address(address: &str) -> Result<SocketAddr, ResolveAddressError> {
    address
        .to_socket_addrs()
        .map_err(|err| ResolveAddressError {
            address: address.to_string(),
            kind: ResolveAddressErrorKind::ErrorResolving(err),
        })?
        .next()
        .ok_or_else(|| ResolveAddressError {
            address: address.to_string(),
            kind: ResolveAddressErrorKind::NoAddressFound,
        })
}

/// An error starting one of the HTTP servers.
#[derive(Debug, Error)]
pub enum ListeningError {
    /// Failed to resolve address.
    #[error("failed to resolve network address: {0}")]
    ResolveAddress(ResolveAddressError),

    /// Failed to listen.
    #[error("failed to listen on {address}: {error}")]
    Listen {
        /// The address attempted to listen on.
        address: SocketAddr,
        /// The failure reason.
        error: hyper::Error,
    },
}

pub(crate) fn start_listening(address: &str) -> Result<Builder<AddrIncoming>, ListeningError> {
    let address = resolve_address(address).map_err(|error| {
        warn!(%error, %address, "failed to start HTTP server, cannot parse address");
        ListeningError::ResolveAddress(error)
    })?;

    Server::try_bind(&address).map_err(|error| {
        warn!(%error, %address, "failed to start HTTP server");
        ListeningError::Listen { address, error }
    })
}

/// Moves a value to the heap and then forgets about, leaving only a static reference behind.
#[inline]
pub(crate) fn leak<T>(value: T) -> &'static T {
    Box::leak(Box::new(value))
}

/// A display-helper that shows iterators display joined by ",".
#[derive(Debug)]
pub(crate) struct DisplayIter<T>(RefCell<Option<T>>);

impl<T> DisplayIter<T> {
    pub(crate) fn new(item: T) -> Self {
        DisplayIter(RefCell::new(Some(item)))
    }
}

impl<I, T> Display for DisplayIter<I>
where
    I: IntoIterator<Item = T>,
    T: Display,
{
    fn fmt(&self, f: &mut Formatter<'_>) -> fmt::Result {
        if let Some(src) = self.0.borrow_mut().take() {
            let mut first = true;
            for item in src.into_iter().take(f.width().unwrap_or(usize::MAX)) {
                if first {
                    first = false;
                    write!(f, "{}", item)?;
                } else {
                    write!(f, ", {}", item)?;
                }
            }

            Ok(())
        } else {
            write!(f, "DisplayIter:GONE")
        }
    }
}

/// Error reading a file.
#[derive(Debug, Error)]
#[error("could not read '{0}': {error}", .path.display())]
pub struct ReadFileError {
    /// Path that failed to be read.
    path: PathBuf,
    /// The underlying OS error.
    #[source]
    error: io::Error,
}

/// Error writing a file
#[derive(Debug, Error)]
#[error("could not write to '{0}': {error}", .path.display())]
pub struct WriteFileError {
    /// Path that failed to be written to.
    path: PathBuf,
    /// The underlying OS error.
    #[source]
    error: io::Error,
}

/// Read complete at `path` into memory.
///
/// Wraps `fs::read`, but preserves the filename for better error printing.
pub fn read_file<P: AsRef<Path>>(filename: P) -> Result<Vec<u8>, ReadFileError> {
    let path = filename.as_ref();
    fs::read(path).map_err(|error| ReadFileError {
        path: path.to_owned(),
        error,
    })
}

/// Write data to `path`.
///
/// Wraps `fs::write`, but preserves the filename for better error printing.
pub(crate) fn write_file<P: AsRef<Path>, B: AsRef<[u8]>>(
    filename: P,
    data: B,
) -> Result<(), WriteFileError> {
    let path = filename.as_ref();
    fs::write(path, data.as_ref()).map_err(|error| WriteFileError {
        path: path.to_owned(),
        error,
    })
}

/// Writes data to `path`, ensuring only the owner can read or write it.
///
/// Otherwise functions like [`write_file`].
pub(crate) fn write_private_file<P: AsRef<Path>, B: AsRef<[u8]>>(
    filename: P,
    data: B,
) -> Result<(), WriteFileError> {
    let path = filename.as_ref();
    fs::OpenOptions::new()
        .write(true)
        .create(true)
        .mode(0o600)
        .open(path)
        .and_then(|mut file| file.write_all(data.as_ref()))
        .map_err(|error| WriteFileError {
            path: path.to_owned(),
            error,
        })
}

/// With-directory context.
///
/// Associates a type with a "working directory".
#[derive(Clone, DataSize, Debug)]
pub struct WithDir<T> {
    dir: PathBuf,
    value: T,
}

impl<T> WithDir<T> {
    /// Creates a new with-directory context.
    pub fn new<P: Into<PathBuf>>(path: P, value: T) -> Self {
        WithDir {
            dir: path.into(),
            value,
        }
    }

    /// Returns a reference to the inner path.
    pub fn dir(&self) -> &Path {
        self.dir.as_ref()
    }

    /// Deconstructs a with-directory context.
    pub(crate) fn into_parts(self) -> (PathBuf, T) {
        (self.dir, self.value)
    }

    /// Maps an internal value onto a reference.
    pub fn map_ref<U, F: FnOnce(&T) -> U>(&self, f: F) -> WithDir<U> {
        WithDir {
            dir: self.dir.clone(),
            value: f(&self.value),
        }
    }

    /// Get a reference to the inner value.
    pub fn value(&self) -> &T {
        &self.value
    }

    /// Adds `self.dir` as a parent if `path` is relative, otherwise returns `path` unchanged.
    pub fn with_dir(&self, path: PathBuf) -> PathBuf {
        if path.is_relative() {
            self.dir.join(path)
        } else {
            path
        }
    }
}

/// The source of a piece of data.
#[derive(Clone, Debug, Serialize)]
pub enum Source<I> {
    /// A peer with the wrapped ID.
    Peer(I),
    /// A client.
    Client,
    /// This node.
    Ourself,
}

impl<I> Source<I> {
    pub(crate) fn from_peer(&self) -> bool {
        matches!(self, Source::Peer(_))
    }
}

impl<I: Clone> Source<I> {
    /// If `self` represents a peer, returns its ID, otherwise returns `None`.
    pub(crate) fn node_id(&self) -> Option<I> {
        match self {
            Source::Peer(node_id) => Some(node_id.clone()),
            Source::Client | Source::Ourself => None,
        }
    }
}

impl<I: Display> Display for Source<I> {
    fn fmt(&self, formatter: &mut Formatter<'_>) -> fmt::Result {
        match self {
            Source::Peer(node_id) => Display::fmt(node_id, formatter),
            Source::Client => write!(formatter, "client"),
            Source::Ourself => write!(formatter, "ourself"),
        }
    }
}

/// Divides `numerator` by `denominator` and rounds to the closest integer.
pub(crate) fn div_round<T>(numerator: T, denominator: T) -> T
where
    T: Add<Output = T> + Div<Output = T> + From<u8> + Copy,
{
    (numerator + denominator / T::from(2)) / denominator
}

/// Used to unregister a metric from the Prometheus registry.
#[macro_export]
macro_rules! unregister_metric {
    ($registry:expr, $metric:expr) => {
        $registry
            .unregister(Box::new($metric.clone()))
            .unwrap_or_else(|_| {
                tracing::error!(
                    "unregistering {} failed: was not registered",
                    stringify!($metric)
                )
            });
    };
}

/// Reads an envvar from the environment and, if present, parses it.
///
/// Only absent envvars are returned as `None`.
///
/// # Panics
///
/// Panics on any parse error.
#[cfg(test)]
pub fn read_env<T: FromStr>(name: &str) -> Option<T>
where
    <T as FromStr>::Err: Debug,
{
    match env::var(name) {
        Ok(raw) => Some(
            raw.parse()
                .unwrap_or_else(|_| panic!("cannot parse envvar `{}`", name)),
        ),
        Err(env::VarError::NotPresent) => None,
        Err(err) => {
            panic!(err)
        }
    }
}<|MERGE_RESOLUTION|>--- conflicted
+++ resolved
@@ -6,25 +6,16 @@
 mod external;
 mod median;
 pub mod milliseconds;
-<<<<<<< HEAD
 pub mod pid_file;
-=======
 #[cfg(target_os = "linux")]
->>>>>>> 5ed7244f
 pub(crate) mod rlimit;
 mod round_robin;
 
 use std::{
     cell::RefCell,
-<<<<<<< HEAD
-    fmt::{self, Display, Formatter},
-    fs::{self},
-    io,
-=======
     fmt::{self, Debug, Display, Formatter},
     fs,
     io::{self, Write},
->>>>>>> 5ed7244f
     net::{SocketAddr, ToSocketAddrs},
     ops::{Add, Div},
     os::unix::fs::OpenOptionsExt,
