--- conflicted
+++ resolved
@@ -5,23 +5,15 @@
         atomic::{self, AtomicBool},
         Arc,
     },
-<<<<<<< HEAD
-    time::Instant,
-=======
     time::Duration,
->>>>>>> b9f2d807
 };
 
 use async_trait::async_trait;
 use datasize::DataSize;
 use futures::stream::{futures_unordered::FuturesUnordered, StreamExt};
-<<<<<<< HEAD
 use prometheus::IntGauge;
+use quanta::Instant;
 use tracing::{info, trace, warn};
-=======
-use quanta::Instant;
-use tracing::{debug, info, trace, warn};
->>>>>>> b9f2d807
 
 use casper_execution_engine::storage::trie::Trie;
 use casper_hashing::Digest;
@@ -44,7 +36,6 @@
     utils::work_queue::WorkQueue,
 };
 
-<<<<<<< HEAD
 struct ScopeTimer<'a> {
     start: Instant,
     gauge: &'a IntGauge,
@@ -61,13 +52,13 @@
 
 impl<'a> Drop for ScopeTimer<'a> {
     fn drop(&mut self) {
-        self.gauge.set(self.start.elapsed().as_secs() as i64)
-    }
-}
-=======
+        self.gauge
+            .set(Instant::now().duration_since(self.start).as_secs() as i64);
+    }
+}
+
 /// The duration after which a warning for long-running tasks will be emitted.
 const FOREVER_WARN_TIMEOUT: Duration = Duration::from_secs(60);
->>>>>>> b9f2d807
 
 struct ChainSyncContext<'a> {
     effect_builder: &'a EffectBuilder<JoinerEvent>,
