mod block;
mod panorama;
mod params;
mod tallies;
mod vote;
mod weight;

#[cfg(test)]
pub(crate) mod tests;

pub(crate) use params::Params;
use quanta::Clock;
pub(crate) use weight::Weight;

pub(super) use panorama::{Observation, Panorama};
pub(super) use vote::Vote;

use std::{borrow::Borrow, cmp::Ordering, collections::HashMap, convert::identity, iter};

use itertools::Itertools;
use rand::{Rng, SeedableRng};
use rand_chacha::ChaCha8Rng;
use thiserror::Error;
use tracing::{error, info, trace};

use crate::{
    components::consensus::{
        highway_core::{
            evidence::Evidence,
            highway::{SignedWireVote, WireVote},
            validators::{ValidatorIndex, ValidatorMap},
        },
        traits::Context,
    },
    types::{TimeDiff, Timestamp},
    utils::weighted_median,
};
use block::Block;
use tallies::Tallies;

use super::endorsement::{Endorsement, Endorsements};

#[derive(Debug, Error, PartialEq)]
pub(crate) enum VoteError {
    #[error("The vote is a ballot but doesn't cite any block.")]
    MissingBlock,
    #[error("The panorama's length {} doesn't match the number of validators.", _0)]
    PanoramaLength(usize),
    #[error("The vote accuses its own creator as faulty.")]
    FaultyCreator,
    #[error("The panorama has a vote from {:?} in the slot for {:?}.", _0, _1)]
    PanoramaIndex(ValidatorIndex, ValidatorIndex),
    #[error("The panorama is missing votes indirectly cited via {:?}.", _0)]
    InconsistentPanorama(ValidatorIndex),
    #[error("The vote contains the wrong sequence number.")]
    SequenceNumber,
    #[error("The vote's timestamp is older than a justification's.")]
    Timestamps,
    #[error("The creator is not a validator.")]
    Creator,
    #[error("The vote was created for a wrong instance ID.")]
    InstanceId,
    #[error("The signature is invalid.")]
    Signature,
    #[error("The round length is invalid.")]
    RoundLength,
    #[error("This would be the third vote in that round. Only two are allowed.")]
    ThreeVotesInRound,
    #[error(
        "A block must be the leader's ({:?}) first vote, at the beginning of the round.",
        _0
    )]
    NonLeaderBlock(ValidatorIndex),
    #[error("The vote is a block, but its parent is already a terminal block.")]
    ValueAfterTerminalBlock,
    #[error("The vote's creator is banned.")]
    Banned,
}

/// A reason for a validator to be marked as faulty.
///
/// The `Banned` state is fixed from the beginning and can't be replaced. However, `Indirect` can
/// be replaced with `Direct` evidence, which has the same effect but doesn't rely on information
/// from other consensus protocol instances.
#[derive(Clone, Debug, Eq, PartialEq)]
pub(crate) enum Fault<C: Context> {
    /// The validator was known to be faulty from the beginning. All their messages are considered
    /// invalid in this Highway instance.
    Banned,
    /// We have direct evidence of the validator's fault.
    Direct(Evidence<C>),
    /// The validator is known to be faulty, but the evidence is not in this Highway instance.
    Indirect,
}

impl<C: Context> Fault<C> {
    pub(crate) fn evidence(&self) -> Option<&Evidence<C>> {
        match self {
            Fault::Banned | Fault::Indirect => None,
            Fault::Direct(ev) => Some(ev),
        }
    }
}

/// A passive instance of the Highway protocol, containing its local state.
///
/// Both observers and active validators must instantiate this, pass in all incoming vertices from
/// peers, and use a [FinalityDetector](../finality_detector/struct.FinalityDetector.html) to
/// determine the outcome of the consensus process.
#[derive(Debug)]
pub(crate) struct State<C: Context> {
    /// The fixed parameters.
    params: Params,
    /// The validator's voting weights.
    weights: ValidatorMap<Weight>,
    /// Cumulative validator weights: Entry `i` contains the sum of the weights of validators `0`
    /// through `i`.
    cumulative_w: ValidatorMap<Weight>,
    /// All votes imported so far, by hash.
    // TODO: HashMaps prevent deterministic tests.
    votes: HashMap<C::Hash, Vote<C>>,
    /// All blocks, by hash.
    blocks: HashMap<C::Hash, Block<C>>,
    /// List of faulty validators and their type of fault.
    faults: HashMap<ValidatorIndex, Fault<C>>,
    /// The full panorama, corresponding to the complete protocol state.
    panorama: Panorama<C>,
<<<<<<< HEAD
    /// Clock to track state function.
    clock: Clock,
=======
    /// All currently endorsed votes, by hash.
    endorsements: HashMap<C::Hash, Vec<Endorsement<C>>>,
    /// Votes that don't yet have 2/3 of stake endorsing them.
    incomplete_endorsements: HashMap<C::Hash, Vec<Endorsement<C>>>,
>>>>>>> 7a96fd63
}

impl<C: Context> State<C> {
    pub(crate) fn new<I, IB>(weights: I, params: Params, banned: IB) -> State<C>
    where
        I: IntoIterator,
        I::Item: Borrow<Weight>,
        IB: IntoIterator<Item = ValidatorIndex>,
    {
        let weights = ValidatorMap::from(weights.into_iter().map(|w| *w.borrow()).collect_vec());
        assert!(
            weights.len() > 0,
            "cannot initialize Highway with no validators"
        );
        let mut sum = Weight(0);
        let add = |w: &Weight| {
            sum = sum.checked_add(*w).expect("total weight must be < 2^64");
            sum
        };
        let cumulative_w = weights.iter().map(add).collect();
        assert!(sum > Weight(0), "total weight must not be zero");
        let mut panorama = Panorama::new(weights.len());
        let faults: HashMap<_, _> = banned.into_iter().map(|idx| (idx, Fault::Banned)).collect();
        for idx in faults.keys() {
            assert!(
                idx.0 < weights.len() as u32,
                "invalid banned validator index"
            );
            panorama[*idx] = Observation::Faulty;
        }
        let clock = Clock::new();
        State {
            params,
            weights,
            cumulative_w,
            votes: HashMap::new(),
            blocks: HashMap::new(),
            faults,
            panorama,
<<<<<<< HEAD
            clock,
=======
            endorsements: HashMap::new(),
            incomplete_endorsements: HashMap::new(),
>>>>>>> 7a96fd63
        }
    }

    /// Returns the fixed parameters.
    pub(crate) fn params(&self) -> &Params {
        &self.params
    }

    /// Returns the number of validators.
    pub(crate) fn validator_count(&self) -> usize {
        self.weights.len()
    }

    /// Returns the `idx`th validator's voting weight.
    pub(crate) fn weight(&self, idx: ValidatorIndex) -> Weight {
        self.weights[idx]
    }

    /// Returns the map of validator weights.
    pub(crate) fn weights(&self) -> &ValidatorMap<Weight> {
        &self.weights
    }

    /// Returns hashes of endorsed votes.
    pub(crate) fn endorsements<'a>(&'a self) -> impl Iterator<Item = C::Hash> + 'a {
        self.endorsements.keys().cloned()
    }

    /// Returns the total weight of all validators marked faulty in this panorama.
    pub(crate) fn faulty_weight_in(&self, panorama: &Panorama<C>) -> Weight {
        panorama
            .iter()
            .zip(&self.weights)
            .filter(|(obs, _)| **obs == Observation::Faulty)
            .map(|(_, w)| *w)
            .sum()
    }

    /// Returns the total weight of all known-faulty validators.
    pub(crate) fn faulty_weight(&self) -> Weight {
        self.faulty_weight_in(&self.panorama)
    }

    /// Returns the sum of all validators' voting weights.
    pub(crate) fn total_weight(&self) -> Weight {
        *self
            .cumulative_w
            .as_ref()
            .last()
            .expect("weight list cannot be empty")
    }

    /// Returns evidence against validator nr. `idx`, if present.
    pub(crate) fn opt_evidence(&self, idx: ValidatorIndex) -> Option<&Evidence<C>> {
        self.opt_fault(idx).and_then(Fault::evidence)
    }

    /// Returns endorsements for `vote`, if any.
    pub(crate) fn opt_endorsements(&self, vote: &C::Hash) -> Option<Vec<Endorsement<C>>> {
        self.endorsements.get(vote).cloned()
    }

    /// Returns whether evidence against validator nr. `idx` is known.
    pub(crate) fn has_evidence(&self, idx: ValidatorIndex) -> bool {
        self.opt_evidence(idx).is_some()
    }

    /// Returns whether we have all endorsements for `vote`.
    pub(crate) fn has_all_endorsements<'a, I: IntoIterator<Item = &'a ValidatorIndex>>(
        &self,
        vote: &C::Hash,
        v_ids: I,
    ) -> bool {
        self.incomplete_endorsements
            .get(vote)
            .map(|v| {
                v_ids
                    .into_iter()
                    .all(|v_id| v.get(v_id.0 as usize).is_some())
            })
            .unwrap_or(false)
    }

    /// Returns whether we have seen enough endorsements for the vote.
    /// Vote is endorsed when it, or its descendant, has more than ≥ ⅔ of votes (by weight).
    pub(crate) fn is_endorsed(&self, hash: &C::Hash) -> bool {
        self.endorsements.contains_key(hash)
        // TODO: check if any descendant (from the same creator) of `hash` is endorsed.
    }

    /// Returns hash of vote that needs to be endorsed.
    pub(crate) fn needs_endorsements(&self, vote: &SignedWireVote<C>) -> Option<C::Hash> {
        vote.wire_vote
            .endorsed
            .iter()
            .find(|hash| !self.endorsements.contains_key(&hash))
            .cloned()
    }

    /// Marks the given validator as faulty, unless it is already banned or we have direct evidence.
    pub(crate) fn mark_faulty(&mut self, idx: ValidatorIndex) {
        self.panorama[idx] = Observation::Faulty;
        self.faults.entry(idx).or_insert(Fault::Indirect);
    }

    /// Returns the fault type of validator nr. `idx`, if it is known to be faulty.
    pub(crate) fn opt_fault(&self, idx: ValidatorIndex) -> Option<&Fault<C>> {
        self.faults.get(&idx)
    }

    /// Returns whether validator nr. `idx` is known to be faulty.
    pub(crate) fn is_faulty(&self, idx: ValidatorIndex) -> bool {
        self.faults.contains_key(&idx)
    }

    /// Returns an iterator over all faulty validators.
    pub(crate) fn faulty_validators<'a>(&'a self) -> impl Iterator<Item = ValidatorIndex> + 'a {
        self.faults.keys().cloned()
    }

    /// Returns the vote with the given hash, if present.
    pub(crate) fn opt_vote(&self, hash: &C::Hash) -> Option<&Vote<C>> {
        self.votes.get(hash)
    }

    /// Returns whether the vote with the given hash is known.
    pub(crate) fn has_vote(&self, hash: &C::Hash) -> bool {
        self.votes.contains_key(hash)
    }

    /// Returns the vote with the given hash. Panics if not found.
    pub(crate) fn vote(&self, hash: &C::Hash) -> &Vote<C> {
        self.opt_vote(hash).expect("vote hash must exist")
    }

    /// Returns the block contained in the vote with the given hash, if present.
    pub(crate) fn opt_block(&self, hash: &C::Hash) -> Option<&Block<C>> {
        self.blocks.get(hash)
    }

    /// Returns the block contained in the vote with the given hash. Panics if not found.
    pub(crate) fn block(&self, hash: &C::Hash) -> &Block<C> {
        self.opt_block(hash).expect("block hash must exist")
    }

    /// Returns the complete protocol state's latest panorama.
    pub(crate) fn panorama(&self) -> &Panorama<C> {
        &self.panorama
    }

    /// Returns the leader in the specified time slot.
    pub(crate) fn leader(&self, timestamp: Timestamp) -> ValidatorIndex {
        let seed = self.params.seed().wrapping_add(timestamp.millis());
        // We select a random one out of the `total_weight` weight units, starting numbering at 1.
        let r = Weight(leader_prng(self.total_weight().0, seed));
        // The weight units are subdivided into intervals that belong to some validator.
        // `cumulative_w[i]` denotes the last weight unit that belongs to validator `i`.
        // `binary_search` returns the first `i` with `cumulative_w[i] >= r`, i.e. the validator
        // who owns the randomly selected weight unit.
        self.cumulative_w.binary_search(&r).unwrap_or_else(identity)
    }

    /// Adds the vote to the protocol state.
    ///
    /// The vote must be valid, and its dependencies satisfied.
    pub(crate) fn add_valid_vote(&mut self, swvote: SignedWireVote<C>) {
        let wvote = &swvote.wire_vote;
        self.update_panorama(&swvote);
        let hash = wvote.hash();
        let fork_choice = self.fork_choice(&wvote.panorama).cloned();
        let (vote, opt_value) = Vote::new(swvote, fork_choice.as_ref(), self);
        if let Some(value) = opt_value {
            let block = Block::new(fork_choice, value, self);
            self.blocks.insert(hash, block);
        }
        self.votes.insert(hash, vote);
    }

    /// Adds direct evidence proving a validator to be faulty, unless that validators is already
    /// banned or we already have other direct evidence.
    pub(crate) fn add_evidence(&mut self, evidence: Evidence<C>) {
        let idx = evidence.perpetrator();
        match self.faults.get(&idx) {
            Some(&Fault::Banned) | Some(&Fault::Direct(_)) => return,
            None | Some(&Fault::Indirect) => (),
        }
        // TODO: Should use Display, not Debug!
        info!(?evidence, "marking validator #{} as faulty", idx.0);
        self.faults.insert(idx, Fault::Direct(evidence));
        self.panorama[idx] = Observation::Faulty;
    }

    /// Add set of endorsements to the state.
    /// If, after adding, we have collected enough endorsements to consider vote _endorsed_,
    /// it will be *upgraded* to fully endorsed.
    pub(crate) fn add_endorsements(&mut self, endorsements: Endorsements<C>) {
        let vote = *endorsements.vote();
        let validator_count = self.validator_count();
        info!("Received endorsements of {:?}", vote);
        {
            let entry = self
                .incomplete_endorsements
                .entry(vote)
                .or_insert_with(|| Vec::with_capacity(validator_count));
            for (vid, signature) in endorsements.endorsers {
                // Add endorsements from validators we haven't seen endorsement yet.
                if !entry.iter().any(|e| e.validator_idx() == vid) {
                    let endorsement = Endorsement::new(vote, vid, signature);
                    entry.push(endorsement)
                }
            }
        }
        // Stake required to consider vote to be endorsed.
        let threshold = self.total_weight() / 3 * 2;
        let endorsed: Weight = self
            .incomplete_endorsements
            .get(&vote)
            .unwrap()
            .iter()
            .map(|e| {
                let v_id = e.validator_idx();
                self.weight(v_id)
            })
            .sum();
        if endorsed >= threshold {
            info!(%vote, "Vote endorsed by at least 2/3 of validators.");
            let fully_endorsed = self.incomplete_endorsements.remove(&vote).unwrap();
            self.endorsements.insert(vote, fully_endorsed);
        }
    }

    pub(crate) fn wire_vote(
        &self,
        hash: &C::Hash,
        instance_id: C::InstanceId,
    ) -> Option<SignedWireVote<C>> {
        let vote = self.opt_vote(hash)?.clone();
        let opt_block = self.opt_block(hash);
        let value = opt_block.map(|block| block.value.clone());
        // TODO: After LNC we won't always need all known endorsements.
        let endorsed = self.endorsements().collect();
        let wvote = WireVote {
            panorama: vote.panorama.clone(),
            creator: vote.creator,
            instance_id,
            value,
            seq_number: vote.seq_number,
            timestamp: vote.timestamp,
            round_exp: vote.round_exp,
            endorsed,
        };
        Some(SignedWireVote {
            wire_vote: wvote,
            signature: vote.signature,
        })
    }

    /// Returns the fork choice from `pan`'s view, or `None` if there are no blocks yet.
    ///
    /// The correct validators' latest votes count as votes for the block they point to, as well as
    /// all of its ancestors. At each level the block with the highest score is selected from the
    /// children of the previously selected block (or from all blocks at height 0), until a block
    /// is reached that has no children with any votes.
    pub(crate) fn fork_choice<'a>(&'a self, pan: &Panorama<C>) -> Option<&'a C::Hash> {
        let start = self.clock.start();
        // Collect all correct votes in a `Tallies` map, sorted by height.
        let to_entry = |(obs, w): (&Observation<C>, &Weight)| {
            let bhash = &self.vote(obs.correct()?).block;
            Some((self.block(bhash).height, bhash, *w))
        };
        let mut tallies: Tallies<C> = pan.iter().zip(&self.weights).filter_map(to_entry).collect();
        loop {
            // Find the highest block that we know is an ancestor of the fork choice.
            let (height, bhash) = tallies.find_decided(self)?;
            // Drop all votes that are not descendants of `bhash`.
            tallies = tallies.filter_descendants(height, bhash, self);
            // If there are no blocks left, `bhash` itself is the fork choice. Otherwise repeat.
            if tallies.is_empty() {
                let end = self.clock.end();
                let delta = self.clock.delta(start, end).as_nanos();
                trace!(%delta,"Time taken for fork-choice to run");
                return Some(bhash);
            }
        }
    }

    /// Returns the ancestor of the block with the given `hash`, on the specified `height`, or
    /// `None` if the block's height is lower than that.
    pub(crate) fn find_ancestor<'a>(
        &'a self,
        hash: &'a C::Hash,
        height: u64,
    ) -> Option<&'a C::Hash> {
        let block = self.block(hash);
        if block.height < height {
            return None;
        }
        if block.height == height {
            return Some(hash);
        }
        let diff = block.height - height;
        // We want to make the greatest step 2^i such that 2^i <= diff.
        let max_i = log2(diff) as usize;
        let i = max_i.min(block.skip_idx.len() - 1);
        self.find_ancestor(&block.skip_idx[i], height)
    }

    /// Returns an error if `swvote` is invalid. This can be called even if the dependencies are
    /// not present yet.
    pub(crate) fn pre_validate_vote(&self, swvote: &SignedWireVote<C>) -> Result<(), VoteError> {
        let wvote = &swvote.wire_vote;
        let creator = wvote.creator;
        if creator.0 as usize >= self.validator_count() {
            error!("Nonexistent validator should be rejected in Highway::pre_validate_vote.");
            return Err(VoteError::Creator); // Should be unreachable.
        }
        if Some(&Fault::Banned) == self.faults.get(&creator) {
            return Err(VoteError::Banned);
        }
        if wvote.round_exp < self.params.min_round_exp() {
            return Err(VoteError::RoundLength);
        }
        if wvote.value.is_none() && !wvote.panorama.has_correct() {
            return Err(VoteError::MissingBlock);
        }
        if wvote.panorama.len() != self.validator_count() {
            return Err(VoteError::PanoramaLength(wvote.panorama.len()));
        }
        if wvote.panorama.get(creator).is_faulty() {
            return Err(VoteError::FaultyCreator);
        }
        Ok(())
    }

    /// Returns an error if `swvote` is invalid. Must only be called once all dependencies have
    /// been added to the state.
    pub(crate) fn validate_vote(&self, swvote: &SignedWireVote<C>) -> Result<(), VoteError> {
        let wvote = &swvote.wire_vote;
        let creator = wvote.creator;
        let panorama = &wvote.panorama;
        let timestamp = wvote.timestamp;
        panorama.validate(self)?;
        if panorama.iter_correct(self).any(|v| v.timestamp > timestamp) {
            return Err(VoteError::Timestamps);
        }
        if wvote.seq_number != panorama.next_seq_num(self, creator) {
            return Err(VoteError::SequenceNumber);
        }
        let r_id = round_id(timestamp, wvote.round_exp);
        let opt_prev_vote = panorama[creator].correct().map(|vh| self.vote(vh));
        if let Some(prev_vote) = opt_prev_vote {
            if prev_vote.round_exp != wvote.round_exp {
                // The round exponent must not change within a round: Even with respect to the
                // greater of the two exponents, a round boundary must be between the votes.
                let max_re = prev_vote.round_exp.max(wvote.round_exp);
                if prev_vote.timestamp >> max_re == timestamp >> max_re {
                    return Err(VoteError::RoundLength);
                }
            }
            // There can be at most two votes per round: proposal/confirmation and witness.
            if let Some(prev2_vote) = prev_vote.previous().map(|h2| self.vote(h2)) {
                if prev2_vote.round_id() == r_id {
                    return Err(VoteError::ThreeVotesInRound);
                }
            }
        }
        if wvote.value.is_some() {
            // If this vote is a block, it must be the first vote in this round, its timestamp must
            // match the round ID, and the creator must be the round leader.
            if opt_prev_vote.map_or(false, |pv| pv.round_id() == r_id)
                || timestamp != r_id
                || self.leader(r_id) != creator
            {
                return Err(VoteError::NonLeaderBlock(self.leader(r_id)));
            }
            // It's not allowed to create a child block of a terminal block.
            let is_terminal = |hash: &C::Hash| self.is_terminal_block(hash);
            if self.fork_choice(panorama).map_or(false, is_terminal) {
                return Err(VoteError::ValueAfterTerminalBlock);
            }
        }
        // TODO: Validate against LNC.
        Ok(())
    }

    /// Returns `true` if the `bhash` is a block that can have no children.
    pub(crate) fn is_terminal_block(&self, bhash: &C::Hash) -> bool {
        self.blocks.get(bhash).map_or(false, |block| {
            block.height >= self.params.end_height()
                && self.vote(bhash).timestamp >= self.params.end_timestamp()
        })
    }

    /// Updates `self.panorama` with an incoming vote. Panics if dependencies are missing.
    ///
    /// If the new vote is valid, it will just add `Observation::Correct(wvote.hash())` to the
    /// panorama. If it represents an equivocation, it adds `Observation::Faulty` and updates
    /// `self.faults`.
    ///
    /// Panics unless all dependencies of `wvote` have already been added to `self`.
    fn update_panorama(&mut self, swvote: &SignedWireVote<C>) {
        let wvote = &swvote.wire_vote;
        let creator = wvote.creator;
        let new_obs = match (self.panorama.get(creator), wvote.panorama.get(creator)) {
            (Observation::Faulty, _) => Observation::Faulty,
            (obs0, obs1) if obs0 == obs1 => Observation::Correct(wvote.hash()),
            (Observation::None, _) => panic!("missing creator's previous vote"),
            (Observation::Correct(hash0), _) => {
                // If we have all dependencies of wvote and still see the sender as correct, the
                // predecessor of wvote must be a predecessor of hash0. So we already have a
                // conflicting vote with the same sequence number:
                let prev0 = self.find_in_swimlane(hash0, wvote.seq_number).unwrap();
                let wvote0 = self.wire_vote(prev0, wvote.instance_id).unwrap();
                self.add_evidence(Evidence::Equivocation(wvote0, swvote.clone()));
                Observation::Faulty
            }
        };
        self.panorama[wvote.creator] = new_obs;
    }

    /// Returns `true` if this is a proposal and the creator is not faulty.
    pub(super) fn is_correct_proposal(&self, vote: &Vote<C>) -> bool {
        !self.is_faulty(vote.creator)
            && self.leader(vote.timestamp) == vote.creator
            && vote.timestamp == round_id(vote.timestamp, vote.round_exp)
    }

    /// Returns the hash of the message with the given sequence number from the creator of `hash`,
    /// or `None` if the sequence number is higher than that of the vote with `hash`.
    fn find_in_swimlane<'a>(&'a self, hash: &'a C::Hash, seq_number: u64) -> Option<&'a C::Hash> {
        let vote = self.vote(hash);
        match vote.seq_number.cmp(&seq_number) {
            Ordering::Equal => Some(hash),
            Ordering::Less => None,
            Ordering::Greater => {
                let diff = vote.seq_number - seq_number;
                // We want to make the greatest step 2^i such that 2^i <= diff.
                let max_i = log2(diff) as usize;
                let i = max_i.min(vote.skip_idx.len() - 1);
                self.find_in_swimlane(&vote.skip_idx[i], seq_number)
            }
        }
    }

    /// Returns an iterator over votes (with hashes) by the same creator, in reverse chronological
    /// order, starting with the specified vote.
    pub(crate) fn swimlane<'a>(
        &'a self,
        vhash: &'a C::Hash,
    ) -> impl Iterator<Item = (&'a C::Hash, &'a Vote<C>)> {
        let mut next = Some(vhash);
        iter::from_fn(move || {
            let current = next?;
            let vote = self.vote(current);
            next = vote.previous();
            Some((current, vote))
        })
    }

    /// Returns an iterator over all hashes of ancestors of the block `bhash`, excluding `bhash`
    /// itself. Panics if `bhash` is not the hash of a known block.
    pub(crate) fn ancestor_hashes<'a>(
        &'a self,
        bhash: &'a C::Hash,
    ) -> impl Iterator<Item = &'a C::Hash> {
        let mut next = self.block(bhash).parent();
        iter::from_fn(move || {
            let current = next?;
            next = self.block(current).parent();
            Some(current)
        })
    }

    /// Returns the median round exponent of all the validators that haven't been observed to be
    /// malicious, as seen by the current panorama.
    /// Returns `None` if there are no correct validators in the panorama.
    pub(crate) fn median_round_exp(&self) -> Option<u8> {
        weighted_median(
            self.panorama
                .iter_correct(self)
                .map(|vote| (vote.round_exp, self.weight(vote.creator))),
        )
    }
}

/// Returns the round length, given the round exponent.
pub(super) fn round_len(round_exp: u8) -> TimeDiff {
    TimeDiff::from(1 << round_exp)
}

/// Returns the time at which the round with the given timestamp and round exponent began.
///
/// The boundaries of rounds with length `1 << round_exp` are multiples of that length, in
/// milliseconds since the epoch. So the beginning of the current round is the greatest multiple
/// of `1 << round_exp` that is less or equal to `timestamp`.
pub(crate) fn round_id(timestamp: Timestamp, round_exp: u8) -> Timestamp {
    // The greatest multiple less or equal to the timestamp is the timestamp with the last
    // `round_exp` bits set to zero.
    (timestamp >> round_exp) << round_exp
}

/// Returns the base-2 logarithm of `x`, rounded down,
/// i.e. the greatest `i` such that `2.pow(i) <= x`.
fn log2(x: u64) -> u32 {
    // The least power of two that is strictly greater than x.
    let next_pow2 = (x + 1).next_power_of_two();
    // It's twice as big as the greatest power of two that is less or equal than x.
    let prev_pow2 = next_pow2 >> 1;
    // The number of trailing zeros is its base-2 logarithm.
    prev_pow2.trailing_zeros()
}

/// Returns a pseudorandom `u64` betweend `1` and `upper` (inclusive).
fn leader_prng(upper: u64, seed: u64) -> u64 {
    ChaCha8Rng::seed_from_u64(seed).gen_range(0, upper) + 1
}<|MERGE_RESOLUTION|>--- conflicted
+++ resolved
@@ -125,15 +125,12 @@
     faults: HashMap<ValidatorIndex, Fault<C>>,
     /// The full panorama, corresponding to the complete protocol state.
     panorama: Panorama<C>,
-<<<<<<< HEAD
-    /// Clock to track state function.
-    clock: Clock,
-=======
     /// All currently endorsed votes, by hash.
     endorsements: HashMap<C::Hash, Vec<Endorsement<C>>>,
     /// Votes that don't yet have 2/3 of stake endorsing them.
     incomplete_endorsements: HashMap<C::Hash, Vec<Endorsement<C>>>,
->>>>>>> 7a96fd63
+    /// Clock to track fork choice
+    clock: Clock,
 }
 
 impl<C: Context> State<C> {
@@ -164,7 +161,6 @@
             );
             panorama[*idx] = Observation::Faulty;
         }
-        let clock = Clock::new();
         State {
             params,
             weights,
@@ -173,12 +169,9 @@
             blocks: HashMap::new(),
             faults,
             panorama,
-<<<<<<< HEAD
-            clock,
-=======
             endorsements: HashMap::new(),
             incomplete_endorsements: HashMap::new(),
->>>>>>> 7a96fd63
+            clock: Clock::new(),
         }
     }
 
