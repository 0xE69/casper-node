--- conflicted
+++ resolved
@@ -42,15 +42,7 @@
             ActionId, ChainspecConsensusExt, Config, ConsensusMessage, Event, NewBlockPayload,
             ReactorEventT, ResolveValidity, TimerId,
         },
-<<<<<<< HEAD
         storage::Storage,
-=======
-        metrics::Metrics,
-        traits::NodeIdT,
-        validator_change::ValidatorChanges,
-        ActionId, Config, ConsensusMessage, Event, NewBlockPayload, ReactorEventT, ResolveValidity,
-        TimerId, ValidatorChange,
->>>>>>> f61f17c5
     },
     effect::{
         announcements::ControlAnnouncement,
@@ -181,11 +173,6 @@
         info!(our_id = %public_signing_key, "EraSupervisor pubkey",);
         let metrics =
             Metrics::new(registry).expect("failed to set up and register consensus metrics");
-<<<<<<< HEAD
-=======
-        let activation_era_id = protocol_config.last_activation_point;
-        let auction_delay = protocol_config.auction_delay;
->>>>>>> f61f17c5
         #[allow(clippy::integer_arithmetic)] // Block height should never reach u64::MAX.
         let next_height = latest_block_header.height() + 1;
 
