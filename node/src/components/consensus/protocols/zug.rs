//! # The Zug consensus protocol.
//!
//! This protocol requires that at most _f_ out of _n > 3 f_ validators (by weight) are faulty. It
//! also assumes that there is an upper bound for the network delay: how long a message sent by a
//! correct validator can take before it is delivered.
//!
//! Under these conditions all correct nodes will reach agreement on a chain of _finalized_ blocks.
//!
//! A _quorum_ is a set of validators whose total weight is greater than _(n + f) / 2_. Thus any two
//! quorums always have a correct validator in common. Since _(n + f) / 2 < n - f_, the correct
//! validators constitute a quorum.
//!
//!
//! ## How it Works
//!
//! In every round the designated leader can sign a `Proposal` message to suggest a block. The
//! proposal also points to an earlier round in which the parent block was proposed.
//!
//! Each validator then signs an `Echo` message with the proposal's hash. Correct validators only
//! sign one `Echo` per round, so at most one proposal can get `Echo`s signed by a quorum. If there
//! is a quorum and some other conditions are met (see below), the proposal is _accepted_. The next
//! round's leader can now make a proposal that uses this one as a parent.
//!
//! Each validator that observes the proposal to be accepted in time signs a `Vote(true)` message.
//! If they time out waiting they sign `Vote(false)` instead. If a quorum signs `true`, the round is
//! _committed_ and the proposal and all its ancestors are finalized. If a quorum signs `false`, the
//! round is _skippable_: The next round's leader can now make a proposal with a parent from an
//! earlier round. Correct validators only sign either `true` or `false`, so a round can be either
//! committed or skippable but not both.
//!
//! If there is no accepted proposal all correct validators will eventually vote `false`, so the
//! round becomes skippable. This is what makes the protocol _live_: The next leader will eventually
//! be allowed to make a proposal, because either there is an accepted proposal that can be the
//! parent, or the round will eventually be skippable and an earlier round's proposal can be used as
//! a parent. If the timeout is long enough correct proposers' blocks will usually get finalized.
//!
//! For a proposal to be _accepted_, the parent proposal needs to also be accepted, and all rounds
//! between the parent and the current round must be skippable. This is what makes the protocol
//! _safe_: If two rounds are committed, their proposals must be ancestors of each other,
//! because they are not skippable. Thus no two conflicting blocks can become finalized.
//!
//! Of course there is also a first block: Whenever _all_ earlier rounds are skippable (in
//! particular in the first round) the leader may propose a block with no parent.
//!
//!
//! ## Syncing the State
//!
//! Every new signed message is optimistically sent directly to all peers. We want to guarantee that
//! it is eventually seen by all validators, even if they are not fully connected. This is
//! achieved via a pull-based randomized gossip mechanism:
//!
//! A `SyncRequest` message containing information about a random part of the local protocol state
//! is periodically sent to a random peer. The peer compares that to its local state, and responds
//! with all signed messages that it has and the other is missing.

pub(crate) mod config;
#[cfg(test)]
mod des_testing;
mod fault;
mod message;
mod params;
mod participation;
mod proposal;
mod round;
#[cfg(test)]
mod tests;
mod wal;

use std::{
    any::Any,
    cmp::Reverse,
    collections::{btree_map, BTreeMap, HashMap, HashSet},
    fmt::Debug,
    iter,
    path::PathBuf,
};

use datasize::DataSize;
use either::Either;
use itertools::Itertools;
use rand::{seq::IteratorRandom, Rng};
use tracing::{debug, error, event, info, warn, Level};

use casper_types::{system::auction::BLOCK_REWARD, TimeDiff, Timestamp, U512};

use crate::{
    components::consensus::{
        config::Config,
        consensus_protocol::{
            BlockContext, ConsensusProtocol, FinalizedBlock, ProposedBlock, ProtocolOutcome,
            ProtocolOutcomes, TerminalBlockData,
        },
        era_supervisor::SerializedMessage,
        protocols,
        traits::{ConsensusValueT, Context},
        utils::{ValidatorIndex, ValidatorMap, Validators, Weight},
        ActionId, LeaderSequence, TimerId,
    },
    types::{Chainspec, NodeId},
    utils, NodeRng,
};
use fault::Fault;
use message::{Content, SignedMessage, SyncResponse};
use params::Params;
use participation::{Participation, ParticipationStatus};
use proposal::{HashedProposal, Proposal};
use round::Round;
use wal::{Entry, ReadWal, WriteWal};

pub(crate) use message::{Message, SyncRequest};

/// The timer for syncing with a random peer.
const TIMER_ID_SYNC_PEER: TimerId = TimerId(0);
/// The timer for calling `update`.
const TIMER_ID_UPDATE: TimerId = TimerId(1);
/// The timer for logging inactive validators.
const TIMER_ID_LOG_PARTICIPATION: TimerId = TimerId(2);

/// The maximum number of future rounds we instantiate if we get messages from rounds that we
/// haven't started yet.
const MAX_FUTURE_ROUNDS: u32 = 7200; // Don't drop messages in 2-hour eras with 1-second rounds.

/// Identifies a single [`Round`] in the protocol.
pub(crate) type RoundId = u32;

type ProposalsAwaitingParent = HashSet<(RoundId, NodeId)>;
type ProposalsAwaitingValidation<C> = HashSet<(RoundId, HashedProposal<C>, NodeId)>;

/// Contains the portion of the state required for an active validator to participate in the
/// protocol.
#[derive(DataSize)]
pub(crate) struct ActiveValidator<C>
where
    C: Context,
{
    idx: ValidatorIndex,
    secret: C::ValidatorSecret,
}

impl<C: Context> Debug for ActiveValidator<C> {
    fn fmt(&self, formatter: &mut std::fmt::Formatter<'_>) -> std::fmt::Result {
        formatter
            .debug_struct("ActiveValidator")
            .field("idx", &self.idx)
            .field("secret", &"<REDACTED>")
            .finish()
    }
}

/// Contains the state required for the protocol.
#[derive(Debug, DataSize)]
pub(crate) struct Zug<C>
where
    C: Context,
{
    /// Contains numerical parameters for the protocol
    params: Params<C>,
    /// The timeout for the current round's proposal, in milliseconds
    proposal_timeout_millis: f64,
    /// The validators in this instantiation of the protocol
    validators: Validators<C::ValidatorId>,
    /// If we are a validator ourselves, we must know which index we
    /// are in the [`Validators`] and have a private key for consensus.
    active_validator: Option<ActiveValidator<C>>,
    /// When an era has already completed, sometimes we still need to keep
    /// it around to provide evidence for equivocation in previous eras.
    evidence_only: bool,
    /// Proposals which have not yet had their parent accepted, by parent round ID.
    proposals_waiting_for_parent:
        HashMap<RoundId, HashMap<HashedProposal<C>, ProposalsAwaitingParent>>,
    /// Incoming blocks we can't add yet because we are waiting for validation.
    proposals_waiting_for_validation: HashMap<ProposedBlock<C>, ProposalsAwaitingValidation<C>>,
    /// If we requested a new block from the block proposer component this contains the proposal's
    /// round ID and the parent's round ID, if there is a parent.
    pending_proposal: Option<(BlockContext<C>, RoundId, Option<RoundId>)>,
    leader_sequence: LeaderSequence,
    /// The [`Round`]s of this protocol which we've instantiated.
    rounds: BTreeMap<RoundId, Round<C>>,
    /// List of faulty validators and their type of fault.
    faults: HashMap<ValidatorIndex, Fault<C>>,
    /// The configuration for the protocol
    config: config::Config,
    /// This is a signed message for every validator we have received a signature from.
    active: ValidatorMap<Option<SignedMessage<C>>>,
    /// The lowest round ID of a block that could still be finalized in the future.
    first_non_finalized_round_id: RoundId,
    /// The lowest round that needs to be considered in `upgrade`.
    maybe_dirty_round_id: Option<RoundId>,
    /// The lowest non-skippable round without an accepted value.
    current_round: RoundId,
    /// The time when the current round started.
    current_round_start: Timestamp,
    /// Whether anything was recently added to the protocol state.
    progress_detected: bool,
    /// Whether or not the protocol is currently paused
    paused: bool,
    /// The next update we have set a timer for. This helps deduplicate redundant calls to
    /// `update`.
    next_scheduled_update: Timestamp,
    /// The write-ahead log to prevent honest nodes from double-signing upon restart.
    write_wal: Option<WriteWal<C>>,
    /// The rewards based on the finalized rounds so far.
    rewards: BTreeMap<C::ValidatorId, u64>,
}

impl<C: Context + 'static> Zug<C> {
    fn new_with_params(
        validators: Validators<C::ValidatorId>,
        params: Params<C>,
        config: &config::Config,
        prev_cp: Option<&dyn ConsensusProtocol<C>>,
        seed: u64,
    ) -> Zug<C> {
        let weights = protocols::common::validator_weights::<C>(&validators);
        let active: ValidatorMap<_> = weights.iter().map(|_| None).collect();

        // Use the estimate from the previous era as the proposal timeout. Start with one minimum
        // timeout times the grace period factor: This is what we would settle on if proposals
        // always got accepted exactly after one minimum timeout.
        let proposal_timeout_millis = prev_cp
            .and_then(|cp| cp.as_any().downcast_ref::<Zug<C>>())
            .map(|zug| zug.proposal_timeout_millis)
            .unwrap_or_else(|| {
                config.proposal_timeout.millis() as f64
                    * (config.proposal_grace_period as f64 / 100.0 + 1.0)
            });

        let mut can_propose: ValidatorMap<bool> = weights.iter().map(|_| true).collect();
        for vidx in validators.iter_cannot_propose_idx() {
            can_propose[vidx] = false;
        }
        let faults: HashMap<_, _> = validators
            .iter_banned_idx()
            .map(|idx| (idx, Fault::Banned))
            .collect();

        let leader_sequence = LeaderSequence::new(seed, &weights, can_propose);

        let rewards = validators.iter().map(|v| (v.id().clone(), 0)).collect();

        info!(
            instance_id = %params.instance_id(),
            era_start_time = %params.start_timestamp(),
            %proposal_timeout_millis,
            "initializing Zug instance",
        );

        Zug {
            leader_sequence,
            proposals_waiting_for_parent: HashMap::new(),
            proposals_waiting_for_validation: HashMap::new(),
            rounds: BTreeMap::new(),
            first_non_finalized_round_id: 0,
            maybe_dirty_round_id: None,
            current_round: 0,
            current_round_start: Timestamp::MAX,
            evidence_only: false,
            faults,
            active,
            config: config.clone(),
            params,
            proposal_timeout_millis,
            validators,
            active_validator: None,
            pending_proposal: None,
            progress_detected: false,
            paused: false,
            next_scheduled_update: Timestamp::MAX,
            write_wal: None,
            rewards,
        }
    }

    /// Creates a new [`Zug`] instance.
    #[allow(clippy::too_many_arguments)]
    fn new(
        instance_id: C::InstanceId,
        validator_stakes: BTreeMap<C::ValidatorId, U512>,
        faulty: &HashSet<C::ValidatorId>,
        inactive: &HashSet<C::ValidatorId>,
        chainspec: &Chainspec,
        config: &Config,
        prev_cp: Option<&dyn ConsensusProtocol<C>>,
        era_start_time: Timestamp,
        seed: u64,
    ) -> Zug<C> {
        let validators = protocols::common::validators::<C>(faulty, inactive, validator_stakes);
        let core_config = &chainspec.core_config;

        let params = Params::new(
            instance_id,
            core_config.minimum_block_time,
            era_start_time,
            core_config.minimum_era_height,
            era_start_time + core_config.era_duration,
            protocols::common::ftt::<C>(core_config.finality_threshold_fraction, &validators),
        );

        Zug::new_with_params(validators, params, &config.zug, prev_cp, seed)
    }

    /// Creates a new boxed [`Zug`] instance.
    #[allow(clippy::too_many_arguments)]
    pub(crate) fn new_boxed(
        instance_id: C::InstanceId,
        validator_stakes: BTreeMap<C::ValidatorId, U512>,
        faulty: &HashSet<C::ValidatorId>,
        inactive: &HashSet<C::ValidatorId>,
        chainspec: &Chainspec,
        config: &Config,
        prev_cp: Option<&dyn ConsensusProtocol<C>>,
        era_start_time: Timestamp,
        seed: u64,
        now: Timestamp,
        wal_file: PathBuf,
    ) -> (Box<dyn ConsensusProtocol<C>>, ProtocolOutcomes<C>) {
        let mut zug = Self::new(
            instance_id,
            validator_stakes,
            faulty,
            inactive,
            chainspec,
            config,
            prev_cp,
            era_start_time,
            seed,
        );

        let outcomes = zug.open_wal(wal_file, now);

        (Box::new(zug), outcomes)
    }

    /// Returns our validator index (if we are an active validator).
    fn our_idx(&self) -> Option<u32> {
        self.active_validator.as_ref().map(|av| av.idx.0)
    }

    /// Prints a log statement listing the inactive and faulty validators.
    fn log_participation(&self) {
        let mut inactive_w: u64 = 0;
        let mut faulty_w: u64 = 0;
        let total_w = self.validators.total_weight().0;
        let mut inactive_validators = Vec::new();
        let mut faulty_validators = Vec::new();
        for (idx, v_id) in self.validators.enumerate_ids() {
            if let Some(status) = ParticipationStatus::for_index(idx, self) {
                match status {
                    ParticipationStatus::Equivocated
                    | ParticipationStatus::EquivocatedInOtherEra => {
                        faulty_w = faulty_w.saturating_add(self.validators.weight(idx).0);
                        faulty_validators.push((idx, v_id.clone(), status));
                    }
                    ParticipationStatus::Inactive | ParticipationStatus::LastSeenInRound(_) => {
                        inactive_w = inactive_w.saturating_add(self.validators.weight(idx).0);
                        inactive_validators.push((idx, v_id.clone(), status));
                    }
                }
            }
        }
        inactive_validators.sort_by_key(|(idx, _, status)| (Reverse(*status), *idx));
        faulty_validators.sort_by_key(|(idx, _, status)| (Reverse(*status), *idx));
        let inactive_w_100 = u128::from(inactive_w).saturating_mul(100);
        let faulty_w_100 = u128::from(faulty_w).saturating_mul(100);
        let participation = Participation::<C> {
            instance_id: *self.instance_id(),
            inactive_stake_percent: utils::div_round(inactive_w_100, u128::from(total_w)) as u8,
            faulty_stake_percent: utils::div_round(faulty_w_100, u128::from(total_w)) as u8,
            inactive_validators,
            faulty_validators,
        };
        info!(
            our_idx = self.our_idx(),
            ?participation,
            "validator participation"
        );
    }

    /// Returns whether the switch block has already been finalized.
    fn finalized_switch_block(&self) -> bool {
        if let Some(round_id) = self.first_non_finalized_round_id.checked_sub(1) {
            self.accepted_switch_block(round_id) || self.accepted_dummy_proposal(round_id)
        } else {
            false
        }
    }

    /// Returns whether a block was accepted that, if finalized, would be the last one.
    fn accepted_switch_block(&self, round_id: RoundId) -> bool {
        match self.round(round_id).and_then(Round::accepted_proposal) {
            None => false,
            Some((height, proposal)) => {
                proposal.maybe_block().is_some() // not a dummy proposal
                    && height.saturating_add(1) >= self.params.end_height() // reached era height
                    && proposal.timestamp() >= self.params.end_timestamp() // minimum era duration
            }
        }
    }

    /// Returns whether a proposal without a block was accepted, i.e. whether some ancestor of the
    /// accepted proposal is a switch block.
    fn accepted_dummy_proposal(&self, round_id: RoundId) -> bool {
        match self.round(round_id).and_then(Round::accepted_proposal) {
            None => false,
            Some((_, proposal)) => proposal.maybe_block().is_none(),
        }
    }

    /// Returns whether the validator has already sent an `Echo` in this round.
    fn has_echoed(&self, round_id: RoundId, validator_idx: ValidatorIndex) -> bool {
        self.round(round_id)
            .map_or(false, |round| round.has_echoed(validator_idx))
    }

    /// Returns whether the validator has already cast a `true` or `false` vote.
    fn has_voted(&self, round_id: RoundId, validator_idx: ValidatorIndex) -> bool {
        self.round(round_id)
            .map_or(false, |round| round.has_voted(validator_idx))
    }

    /// Request the latest state from a random peer.
    fn handle_sync_peer_timer(&self, now: Timestamp, rng: &mut NodeRng) -> ProtocolOutcomes<C> {
        if self.evidence_only || self.finalized_switch_block() {
            return vec![]; // Era has ended. No further progress is expected.
        }
        debug!(
            our_idx = self.our_idx(),
            instance_id = ?self.instance_id(),
            "syncing with random peer",
        );
        // Inform a peer about our protocol state and schedule the next request.
        let first_validator_idx = ValidatorIndex(rng.gen_range(0..self.validators.len() as u32));
        let round_id = (self.first_non_finalized_round_id..=self.current_round)
            .choose(rng)
            .unwrap_or(self.current_round);
        let payload = self.create_sync_request(first_validator_idx, round_id);
        let mut outcomes = vec![ProtocolOutcome::CreatedRequestToRandomPeer(
            SerializedMessage::from_message(&payload),
        )];
        // Periodically sync the state with a random peer.
        if let Some(interval) = self.config.sync_state_interval {
            outcomes.push(ProtocolOutcome::ScheduleTimer(
                now + interval,
                TIMER_ID_SYNC_PEER,
            ));
        }
        outcomes
    }

    /// Prints a log message if the message is a proposal.
    fn log_proposal(&self, proposal: &HashedProposal<C>, round_id: RoundId, msg: &str) {
        let creator_index = self.leader(round_id);
        let creator = if let Some(creator) = self.validators.id(creator_index) {
            creator
        } else {
            error!(
                our_idx = self.our_idx(),
                ?creator_index,
                ?round_id,
                "{}: invalid creator",
                msg
            );
            return;
        };
        info!(
            our_idx = self.our_idx(),
            hash = %proposal.hash(),
            %creator,
            creator_index = creator_index.0,
            round_id,
            timestamp = %proposal.timestamp(),
            "{}", msg,
        );
    }

    /// Creates a `SyncRequest` message to inform a peer about our view of the given round, so that
    /// the peer can send us any data we are missing.
    ///
    /// If there are more than 128 validators, the information only covers echoes and votes of
    /// validators with index in `first_validator_idx..=(first_validator_idx + 127)`.
    fn create_sync_request(
        &self,
        first_validator_idx: ValidatorIndex,
        round_id: RoundId,
    ) -> SyncRequest<C> {
        let faulty = self.validator_bit_field(first_validator_idx, self.faults.keys().cloned());
        let active = self.validator_bit_field(first_validator_idx, self.active.keys_some());
        let round = match self.round(round_id) {
            Some(round) => round,
            None => {
                return SyncRequest::new_empty_round(
                    round_id,
                    first_validator_idx,
                    faulty,
                    active,
                    *self.instance_id(),
                );
            }
        };
        let true_votes =
            self.validator_bit_field(first_validator_idx, round.votes(true).keys_some());
        let false_votes =
            self.validator_bit_field(first_validator_idx, round.votes(false).keys_some());
        // We only request information about the proposal with the most echoes, by weight.
        // TODO: If there's no quorum, should we prefer the one for which we have the leader's echo?
        let proposal_hash = round.quorum_echoes().or_else(|| {
            round
                .echoes()
                .iter()
                .max_by_key(|(_, echo_map)| self.sum_weights(echo_map.keys()))
                .map(|(hash, _)| *hash)
        });
        let has_proposal = round.proposal().map(HashedProposal::hash) == proposal_hash.as_ref();
        let mut echoes = 0;
        if let Some(echo_map) = proposal_hash.and_then(|hash| round.echoes().get(&hash)) {
            echoes = self.validator_bit_field(first_validator_idx, echo_map.keys().cloned());
        }
        SyncRequest {
            round_id,
            proposal_hash,
            has_proposal,
            first_validator_idx,
            echoes,
            true_votes,
            false_votes,
            active,
            faulty,
            instance_id: *self.instance_id(),
        }
    }

    /// Returns a bit field where each bit stands for a validator: the least significant one for
    /// `first_idx` and the most significant one for `fist_idx + 127`, wrapping around at the total
    /// number of validators. The bits of the validators in `index_iter` that fall into that
    /// range are set to `1`, the others are `0`.
    fn validator_bit_field(
        &self,
        ValidatorIndex(first_idx): ValidatorIndex,
        index_iter: impl Iterator<Item = ValidatorIndex>,
    ) -> u128 {
        let validator_count = self.validators.len() as u32;
        if first_idx >= validator_count {
            return 0;
        }
        let mut bit_field: u128 = 0;
        for ValidatorIndex(v_idx) in index_iter {
            // The validator's bit is v_idx - first_idx, but we wrap around.
            let idx = match v_idx.overflowing_sub(first_idx) {
                (idx, false) => idx,
                // An underflow occurred. Add validator_count to wrap back around.
                (idx, true) => idx.wrapping_add(validator_count),
            };
            if idx < u128::BITS {
                bit_field |= 1_u128.wrapping_shl(idx); // Set bit number i to 1.
            }
        }
        bit_field
    }

    /// Returns an iterator over all validator indexes whose bits in the `bit_field` are `1`, where
    /// the least significant one stands for `first_idx` and the most significant one for
    /// `first_idx + 127`, wrapping around.
    fn iter_validator_bit_field(
        &self,
        ValidatorIndex(mut idx): ValidatorIndex,
        mut bit_field: u128,
    ) -> impl Iterator<Item = ValidatorIndex> {
        let validator_count = self.validators.len() as u32;
        iter::from_fn(move || {
            if bit_field == 0 || idx >= validator_count {
                return None; // No remaining bits with value 1.
            }
            let zeros = bit_field.trailing_zeros();
            // The index of the validator whose bit is 1. We shift the bits to the right so that the
            // least significant bit now corresponds to this one, then we output the index and set
            // the bit to 0.
            bit_field = bit_field.wrapping_shr(zeros);
            bit_field &= !1;
            idx = match idx.overflowing_add(zeros) {
                (i, false) => i,
                // If an overflow occurs, go back via an underflow, so the value modulo
                // validator_count is correct again.
                (i, true) => i
                    .checked_rem(validator_count)?
                    .wrapping_sub(validator_count),
            }
            .checked_rem(validator_count)?;
            Some(ValidatorIndex(idx))
        })
    }

    /// Returns whether `v_idx` is covered by a validator index that starts at `first_idx`.
    fn validator_bit_field_includes(
        &self,
        ValidatorIndex(first_idx): ValidatorIndex,
        ValidatorIndex(v_idx): ValidatorIndex,
    ) -> bool {
        let validator_count = self.validators.len() as u32;
        if first_idx >= validator_count {
            return false;
        }
        let high_bit = u128::BITS.saturating_sub(1);
        // The overflow bit is the 33rd bit of the actual sum.
        let (last_idx, last_idx_overflow) = first_idx.overflowing_add(high_bit);
        if v_idx >= first_idx {
            // v_idx is at least first_idx, so it's in the range unless it's higher than the last
            // index, taking into account its 33rd bit.
            last_idx_overflow || v_idx <= last_idx
        } else {
            // v_idx is less than first_idx. But if going from the first to the last index we wrap
            // around, we might still arrive at v_idx:
            let (v_idx2, v_idx2_overflow) = v_idx.overflowing_add(validator_count);
            if v_idx2_overflow == last_idx_overflow {
                v_idx2 <= last_idx
            } else {
                last_idx_overflow
            }
        }
    }

    /// Returns the leader in the specified round.
    pub(crate) fn leader(&self, round_id: RoundId) -> ValidatorIndex {
        if let Some(round) = self.round(round_id) {
            return round.leader();
        }
        self.leader_sequence.leader(u64::from(round_id))
    }

    fn create_message(
        &mut self,
        round_id: RoundId,
        content: Content<C>,
    ) -> Option<SignedMessage<C>> {
        let (validator_idx, secret_key) = if let Some(active_validator) = &self.active_validator {
            (active_validator.idx, &active_validator.secret)
        } else {
            return None;
        };
        if self.paused {
            return None;
        }
        let already_signed = match &content {
            Content::Echo(_) => self.has_echoed(round_id, validator_idx),
            Content::Vote(_) => self.has_voted(round_id, validator_idx),
        };
        if already_signed {
            return None;
        }
        let signed_msg = SignedMessage::sign_new(
            round_id,
            *self.instance_id(),
            content,
            validator_idx,
            secret_key,
        );
        // We only return the new message if we are able to record it. If that fails we
        // wouldn't know about our own message after a restart and risk double-signing.
        if self.record_entry(&Entry::SignedMessage(signed_msg.clone()))
            && self.add_content(signed_msg.clone())
        {
<<<<<<< HEAD
            let message = Message::Signed(signed_msg);
            vec![ProtocolOutcome::CreatedGossipMessage(
                SerializedMessage::from_message(&message),
            )]
=======
            Some(signed_msg)
>>>>>>> a3a0bea3
        } else {
            debug!(
                our_idx = self.our_idx(),
                %round_id,
                ?content,
                "couldn't record a signed message in the WAL or add it to the protocol state"
            );
            None
        }
    }

    /// If we are an active validator and it would be safe for us to sign this message and we
    /// haven't signed it before, we sign it, add it to our state and gossip it to the network.
    ///
    /// Does not call `update`!
    fn create_and_gossip_message(
        &mut self,
        round_id: RoundId,
        content: Content<C>,
    ) -> ProtocolOutcomes<C> {
        let maybe_signed_msg = self.create_message(round_id, content);
        maybe_signed_msg
            .into_iter()
            .map(|signed_msg| {
                let message = Message::Signed(signed_msg);
                ProtocolOutcome::CreatedGossipMessage(message.into())
            })
            .collect()
    }

    /// When we receive evidence for a fault, we must notify the rest of the network of this
    /// evidence. Beyond that, we can remove all of the faulty validator's previous information
    /// from the protocol state.
    fn handle_fault(
        &mut self,
        signed_msg: SignedMessage<C>,
        validator_id: C::ValidatorId,
        content2: Content<C>,
        signature2: C::Signature,
        now: Timestamp,
    ) -> ProtocolOutcomes<C> {
        self.record_entry(&Entry::Evidence(signed_msg.clone(), content2, signature2));
        self.handle_fault_no_wal(signed_msg, validator_id, content2, signature2, now)
    }

    /// Internal to handle_fault, documentation from that applies
    fn handle_fault_no_wal(
        &mut self,
        signed_msg: SignedMessage<C>,
        validator_id: C::ValidatorId,
        content2: Content<C>,
        signature2: C::Signature,
        now: Timestamp,
    ) -> ProtocolOutcomes<C> {
        let validator_idx = signed_msg.validator_idx;
        warn!(
            our_idx = self.our_idx(),
            ?signed_msg,
            ?content2,
            id = %validator_id,
            "validator double-signed"
        );
        let fault = Fault::Direct(signed_msg, content2, signature2);
        self.faults.insert(validator_idx, fault);
        if Some(validator_idx) == self.active_validator.as_ref().map(|av| av.idx) {
            error!(our_idx = validator_idx.0, "we are faulty; deactivating");
            self.active_validator = None;
        }
        self.active[validator_idx] = None;
        self.progress_detected = true;
        let mut outcomes = vec![ProtocolOutcome::NewEvidence(validator_id)];
        if self.faulty_weight() > self.params.ftt() {
            outcomes.push(ProtocolOutcome::FttExceeded);
            return outcomes;
        }

        // Remove all votes and echoes from the faulty validator: They count towards every quorum
        // now so nobody has to store their messages.
        for round in self.rounds.values_mut() {
            round.remove_votes_and_echoes(validator_idx);
        }

        // Recompute quorums; if any new quorums are found, call `update`.
        for round_id in
            self.first_non_finalized_round_id..=self.rounds.keys().last().copied().unwrap_or(0)
        {
            if !self.rounds.contains_key(&round_id) {
                continue;
            }
            if self.rounds[&round_id].quorum_echoes().is_none() {
                let hashes = self.rounds[&round_id]
                    .echoes()
                    .keys()
                    .copied()
                    .collect_vec();
                if hashes
                    .into_iter()
                    .any(|hash| self.check_new_echo_quorum(round_id, hash))
                {
                    self.mark_dirty(round_id);
                }
            }
            if self.check_new_vote_quorum(round_id, true)
                || self.check_new_vote_quorum(round_id, false)
            {
                self.mark_dirty(round_id);
            }
        }
        outcomes.extend(self.update(now));
        outcomes
    }

    /// When we receive a request to synchronize, we must take a careful diff of our state and the
    /// state in the sync state to ensure we send them exactly what they need to get back up to
    /// speed in the network.
    fn handle_sync_request(
        &self,
        sync_request: SyncRequest<C>,
        sender: NodeId,
    ) -> (ProtocolOutcomes<C>, Option<SerializedMessage>) {
        let SyncRequest {
            round_id,
            mut proposal_hash,
            mut has_proposal,
            first_validator_idx,
            mut echoes,
            true_votes,
            false_votes,
            active,
            faulty,
            instance_id,
        } = sync_request;
        if first_validator_idx.0 >= self.validators.len() as u32 {
            info!(
                our_idx = self.our_idx(),
                first_validator_idx = first_validator_idx.0,
                %sender,
                "invalid SyncRequest message"
            );
            return (vec![ProtocolOutcome::Disconnect(sender)], None);
        }

        // If we don't have that round we have no information the requester is missing.
        let round = match self.round(round_id) {
            Some(round) => round,
            None => return (vec![], None),
        };

        // If the peer has no or a wrong proposal we assume they don't have any echoes for the
        // correct one. We don't send them the right proposal, though: they might already have it.
        if round.quorum_echoes() != proposal_hash && round.quorum_echoes().is_some() {
            has_proposal = true;
            echoes = 0;
            proposal_hash = round.quorum_echoes();
        }

        // The bit field of validators we know to be faulty.
        let our_faulty = self.validator_bit_field(first_validator_idx, self.faults.keys().cloned());
        // The echo signatures and proposal/hash we will send in the response.
        let mut proposal_or_hash = None;
        let mut echo_sigs = BTreeMap::new();
        // The bit field of validators we have echoes from in this round.
        let mut our_echoes: u128 = 0;

        if let Some(hash) = proposal_hash {
            if let Some(echo_map) = round.echoes().get(&hash) {
                // Send them echoes they are missing, but exclude faulty validators.
                our_echoes =
                    self.validator_bit_field(first_validator_idx, echo_map.keys().cloned());
                let missing_echoes = our_echoes & !(echoes | faulty | our_faulty);
                for v_idx in self.iter_validator_bit_field(first_validator_idx, missing_echoes) {
                    echo_sigs.insert(v_idx, echo_map[&v_idx]);
                }
                if has_proposal {
                    proposal_or_hash = Some(Either::Right(hash));
                } else {
                    // If they don't have the proposal make sure we include the leader's echo.
                    let leader_idx = round.leader();
                    if !self.validator_bit_field_includes(first_validator_idx, leader_idx) {
                        if let Some(signature) = echo_map.get(&leader_idx) {
                            echo_sigs.insert(leader_idx, *signature);
                        }
                    }
                    if let Some(proposal) = round.proposal() {
                        if *proposal.hash() == hash {
                            proposal_or_hash = Some(Either::Left(proposal.inner().clone()));
                        }
                    }
                }
            }
        }

        // Send them votes they are missing, but exclude faulty validators. If there already is a
        // quorum omit the votes that go against the quorum, since they are irrelevant.
        let our_true_votes: u128 = if round.quorum_votes() == Some(false) {
            0
        } else {
            self.validator_bit_field(first_validator_idx, round.votes(true).keys_some())
        };
        let missing_true_votes = our_true_votes & !(true_votes | faulty | our_faulty);
        let true_vote_sigs = self
            .iter_validator_bit_field(first_validator_idx, missing_true_votes)
            .map(|v_idx| (v_idx, round.votes(true)[v_idx].unwrap()))
            .collect();
        let our_false_votes: u128 = if round.quorum_votes() == Some(true) {
            0
        } else {
            self.validator_bit_field(first_validator_idx, round.votes(false).keys_some())
        };
        let missing_false_votes = our_false_votes & !(false_votes | faulty | our_faulty);
        let false_vote_sigs = self
            .iter_validator_bit_field(first_validator_idx, missing_false_votes)
            .map(|v_idx| (v_idx, round.votes(false)[v_idx].unwrap()))
            .collect();

        let mut outcomes = vec![];

        // Add evidence for validators they don't know are faulty.
        let missing_faulty = our_faulty & !faulty;
        let mut evidence = vec![];
        for v_idx in self.iter_validator_bit_field(first_validator_idx, missing_faulty) {
            match &self.faults[&v_idx] {
                Fault::Banned => {
                    info!(
                        our_idx = self.our_idx(),
                        validator_index = v_idx.0,
                        %sender,
                        "peer disagrees about banned validator; disconnecting"
                    );
                    return (vec![ProtocolOutcome::Disconnect(sender)], None);
                }
                Fault::Direct(signed_msg, content2, signature2) => {
                    evidence.push((signed_msg.clone(), *content2, *signature2));
                }
                Fault::Indirect => {
                    let vid = self.validators.id(v_idx).unwrap().clone();
                    outcomes.push(ProtocolOutcome::SendEvidence(sender, vid));
                }
            }
        }

        // Send any signed messages that prove a validator is not completely inactive. We only
        // need to do this for validators that the requester doesn't know are active, and that
        // we haven't already included any signature from in our votes, echoes or evidence.
        let our_active = self.validator_bit_field(first_validator_idx, self.active.keys_some());
        let missing_active =
            our_active & !(active | our_echoes | our_true_votes | our_false_votes | our_faulty);
        let signed_messages = self
            .iter_validator_bit_field(first_validator_idx, missing_active)
            .filter_map(|v_idx| self.active[v_idx].clone())
            .collect();

        // Send the serialized sync response to the requester
        let sync_response = SyncResponse {
            round_id,
            proposal_or_hash,
            echo_sigs,
            true_vote_sigs,
            false_vote_sigs,
            signed_messages,
            evidence,
            instance_id,
        };
        (
            outcomes,
            Some(SerializedMessage::from_message(&Message::SyncResponse(
                sync_response,
            ))),
        )
    }

    /// The response containing the parts from the sender's protocol state that we were missing.
    fn handle_sync_response(
        &mut self,
        sync_response: SyncResponse<C>,
        sender: NodeId,
        now: Timestamp,
    ) -> ProtocolOutcomes<C> {
        let SyncResponse {
            round_id,
            proposal_or_hash,
            echo_sigs,
            true_vote_sigs,
            false_vote_sigs,
            mut signed_messages,
            evidence,
            instance_id,
        } = sync_response;

        let (proposal_hash, proposal) = match proposal_or_hash {
            Some(Either::Left(proposal)) => {
                let hashed_prop = HashedProposal::new(proposal);
                (Some(*hashed_prop.hash()), Some(hashed_prop.into_inner()))
            }
            Some(Either::Right(hash)) => (Some(hash), None),
            None => (None, None),
        };

        // Reconstruct the signed messages from the echo and vote signatures, and add them to the
        // messages we need to handle.
        let mut contents = vec![];
        if let Some(hash) = proposal_hash {
            for (validator_idx, signature) in echo_sigs {
                contents.push((validator_idx, Content::Echo(hash), signature));
            }
        }
        for (validator_idx, signature) in true_vote_sigs {
            contents.push((validator_idx, Content::Vote(true), signature));
        }
        for (validator_idx, signature) in false_vote_sigs {
            contents.push((validator_idx, Content::Vote(false), signature));
        }
        signed_messages.extend(
            contents
                .into_iter()
                .map(|(validator_idx, content, signature)| SignedMessage {
                    round_id,
                    instance_id,
                    content,
                    validator_idx,
                    signature,
                }),
        );

        // Handle the signed messages, evidence and proposal. The proposal must be handled last,
        // since the other data may contain its justification, i.e. the proposer's own echo, or a
        // quorum of echoes.
        let mut outcomes = vec![];
        for signed_msg in signed_messages {
            outcomes.extend(self.handle_signed_message(signed_msg, sender, now));
        }
        for (signed_msg, content2, signature2) in evidence {
            outcomes.extend(self.handle_evidence(signed_msg, content2, signature2, sender, now));
        }
        if let Some(proposal) = proposal {
            outcomes.extend(self.handle_proposal(round_id, proposal, sender, now));
        }
        outcomes
    }

    /// The main entry point for signed echoes or votes. This function mostly authenticates
    /// and authorizes the message, passing it to [`add_content`] if it passes snuff for the
    /// main protocol logic.
    fn handle_signed_message(
        &mut self,
        signed_msg: SignedMessage<C>,
        sender: NodeId,
        now: Timestamp,
    ) -> ProtocolOutcomes<C> {
        let our_idx = self.our_idx();
        let validator_idx = signed_msg.validator_idx;
        let validator_id = if let Some(validator_id) = self.validators.id(validator_idx) {
            validator_id.clone()
        } else {
            warn!(
                our_idx,
                ?signed_msg,
                %sender,
                "invalid incoming message: validator index out of range",
            );
            return vec![ProtocolOutcome::Disconnect(sender)];
        };

        if self.faults.contains_key(&validator_idx) {
            debug!(
                our_idx,
                ?validator_id,
                "ignoring message from faulty validator"
            );
            return vec![];
        }

        if signed_msg.round_id > self.current_round.saturating_add(MAX_FUTURE_ROUNDS) {
            debug!(our_idx, ?signed_msg, "dropping message from future round");
            return vec![];
        }

        if self.evidence_only {
            debug!(our_idx, ?signed_msg, "received an irrelevant message");
            return vec![];
        }

        if let Some(round) = self.round(signed_msg.round_id) {
            if round.contains(&signed_msg.content, validator_idx) {
                debug!(our_idx, ?signed_msg, %sender, "received a duplicated message");
                return vec![];
            }
        }

        if !signed_msg.verify_signature(&validator_id) {
            warn!(our_idx, ?signed_msg, %sender, "invalid signature",);
            return vec![ProtocolOutcome::Disconnect(sender)];
        }

        if let Some((content2, signature2)) = self.detect_fault(&signed_msg) {
            let evidence_msg = Message::Evidence(signed_msg.clone(), content2, signature2);
            let mut outcomes =
                self.handle_fault(signed_msg, validator_id, content2, signature2, now);
            outcomes.push(ProtocolOutcome::CreatedGossipMessage(
                SerializedMessage::from_message(&evidence_msg),
            ));
            return outcomes;
        }

        if self.faults.contains_key(&signed_msg.validator_idx) {
            debug!(
                our_idx,
                ?signed_msg,
                "dropping message from faulty validator"
            );
        } else {
            self.record_entry(&Entry::SignedMessage(signed_msg.clone()));
            if self.add_content(signed_msg) {
                return self.update(now);
            }
        }

        vec![]
    }

    /// Verifies an evidence message that is supposed to contain two conflicting sigantures by the
    /// same validator, and then calls `handle_fault`.
    fn handle_evidence(
        &mut self,
        signed_msg: SignedMessage<C>,
        content2: Content<C>,
        signature2: C::Signature,
        sender: NodeId,
        now: Timestamp,
    ) -> ProtocolOutcomes<C> {
        let our_idx = self.our_idx();
        let validator_idx = signed_msg.validator_idx;
        if let Some(Fault::Direct(..)) = self.faults.get(&validator_idx) {
            return vec![]; // Validator is already known to be faulty.
        }
        let validator_id = if let Some(validator_id) = self.validators.id(validator_idx) {
            validator_id.clone()
        } else {
            warn!(
                our_idx,
                ?signed_msg,
                %sender,
                "invalid incoming evidence: validator index out of range",
            );
            return vec![ProtocolOutcome::Disconnect(sender)];
        };
        if !signed_msg.content.contradicts(&content2) {
            warn!(
                our_idx,
                ?signed_msg,
                ?content2,
                %sender,
                "invalid evidence: contents don't conflict",
            );
            return vec![ProtocolOutcome::Disconnect(sender)];
        }
        if !signed_msg.verify_signature(&validator_id)
            || !signed_msg
                .with(content2, signature2)
                .verify_signature(&validator_id)
        {
            warn!(
                our_idx,
                ?signed_msg,
                ?content2,
                %sender,
                "invalid signature in evidence",
            );
            return vec![ProtocolOutcome::Disconnect(sender)];
        }
        self.handle_fault(signed_msg, validator_id, content2, signature2, now)
    }

    /// Checks whether an incoming proposal should be added to the protocol state and starts
    /// validation.
    fn handle_proposal(
        &mut self,
        round_id: RoundId,
        proposal: Proposal<C>,
        sender: NodeId,
        now: Timestamp,
    ) -> ProtocolOutcomes<C> {
        let leader_idx = self.leader(round_id);
        let our_idx = self.our_idx();

        macro_rules! log_proposal {
            ($lvl:expr, $prop:expr, $msg:expr $(,)?) => {
                event!(
                    $lvl,
                    our_idx,
                    round_id,
                    parent = $prop.maybe_parent_round_id,
                    timestamp = %$prop.timestamp,
                    leader_idx = leader_idx.0,
                    ?sender,
                    "{}",
                    $msg
                );
            }
        }

        if let Some(parent_round_id) = proposal.maybe_parent_round_id {
            if parent_round_id >= round_id {
                log_proposal!(
                    Level::WARN,
                    proposal,
                    "invalid proposal: parent is not from an earlier round",
                );
                return vec![ProtocolOutcome::Disconnect(sender)];
            }
        }

        if proposal.timestamp > now + self.config.clock_tolerance {
            log_proposal!(
                Level::TRACE,
                proposal,
                "received a proposal with a timestamp far in the future; dropping",
            );
            return vec![];
        }
        if proposal.timestamp > now {
            log_proposal!(
                Level::TRACE,
                proposal,
                "received a proposal with a timestamp slightly in the future",
            );
        }
        if (proposal.maybe_parent_round_id.is_none() || proposal.maybe_block.is_none())
            != proposal.inactive.is_none()
        {
            log_proposal!(
                Level::WARN,
                proposal,
                "invalid proposal: inactive must be present in all except the first and dummy proposals",
            );
            return vec![ProtocolOutcome::Disconnect(sender)];
        }
        if let Some(inactive) = &proposal.inactive {
            if inactive
                .iter()
                .any(|idx| *idx == leader_idx || self.validators.id(*idx).is_none())
            {
                log_proposal!(
                    Level::WARN,
                    proposal,
                    "invalid proposal: invalid inactive validator index",
                );
                return vec![ProtocolOutcome::Disconnect(sender)];
            }
        }

        let hashed_prop = HashedProposal::new(proposal);

        if self.round(round_id).map_or(true, |round| {
            !round.has_echoes_for_proposal(hashed_prop.hash())
        }) {
            log_proposal!(
                Level::DEBUG,
                hashed_prop.inner(),
                "dropping proposal: missing echoes"
            );
            return vec![];
        }

        if self.round(round_id).and_then(Round::proposal) == Some(&hashed_prop) {
            log_proposal!(
                Level::DEBUG,
                hashed_prop.inner(),
                "dropping proposal: we already have it"
            );
            return vec![];
        }

        let ancestor_values = if let Some(parent_round_id) = hashed_prop.maybe_parent_round_id() {
            if let Some(ancestor_values) = self.ancestor_values(parent_round_id) {
                ancestor_values
            } else {
                log_proposal!(
                    Level::DEBUG,
                    hashed_prop.inner(),
                    "storing proposal for later; still missing ancestors",
                );
                self.proposals_waiting_for_parent
                    .entry(parent_round_id)
                    .or_insert_with(HashMap::new)
                    .entry(hashed_prop)
                    .or_insert_with(HashSet::new)
                    .insert((round_id, sender));
                return vec![];
            }
        } else {
            vec![]
        };

        let mut outcomes = self.validate_proposal(round_id, hashed_prop, ancestor_values, sender);
        outcomes.extend(self.update(now));
        outcomes
    }

    /// Updates the round's outcome and returns `true` if there is a new quorum of echoes for the
    /// given hash.
    fn check_new_echo_quorum(&mut self, round_id: RoundId, hash: C::Hash) -> bool {
        if self.rounds.contains_key(&round_id)
            && self.rounds[&round_id].quorum_echoes().is_none()
            && self.is_quorum(self.rounds[&round_id].echoes()[&hash].keys().copied())
        {
            self.round_mut(round_id).set_quorum_echoes(hash);
            return true;
        }
        false
    }

    /// Updates the round's outcome and returns `true` if there is a new quorum of votes with the
    /// given value.
    fn check_new_vote_quorum(&mut self, round_id: RoundId, vote: bool) -> bool {
        if self.rounds.contains_key(&round_id)
            && self.rounds[&round_id].quorum_votes().is_none()
            && self.is_quorum(self.rounds[&round_id].votes(vote).keys_some())
        {
            self.round_mut(round_id).set_quorum_votes(vote);
            let our_idx = self.our_idx();
            if !vote {
                info!(our_idx, %round_id, "round is now skippable");
            } else if self.rounds[&round_id].accepted_proposal().is_none() {
                info!(our_idx, %round_id, "round committed; no accepted proposal yet");
            }
            return true;
        }
        false
    }

    /// Adds a signed message to the WAL such that we can avoid double signing upon recovery if the
    /// node shuts down. Returns `true` if the message was added successfully.
    fn record_entry(&mut self, entry: &Entry<C>) -> bool {
        match self.write_wal.as_mut().map(|ww| ww.record_entry(entry)) {
            None => false,
            Some(Ok(())) => true,
            Some(Err(err)) => {
                self.active_validator = None;
                self.write_wal = None;
                error!(
                    our_idx = self.our_idx(),
                    %err,
                    "could not record a signed message to the WAL; deactivating"
                );
                false
            }
        }
    }

    /// Consumes all of the signed messages we've previously recorded in our write ahead log, and
    /// sets up the log for appending future messages. If it fails it prints an error log and
    /// the WAL remains `None`: That way we can still observe the protocol but not participate as
    /// a validator.
    pub(crate) fn open_wal(&mut self, wal_file: PathBuf, now: Timestamp) -> ProtocolOutcomes<C> {
        let our_idx = self.our_idx();
        // Open the file for reading.
        let mut read_wal = match ReadWal::<C>::new(&wal_file) {
            Ok(read_wal) => read_wal,
            Err(err) => {
                error!(our_idx, %err, "could not create a ReadWal using this file");
                return vec![];
            }
        };

        let mut outcomes = vec![];

        // Read all messages recorded in the file.
        loop {
            match read_wal.read_next_entry() {
                Ok(Some(next_entry)) => match next_entry {
                    Entry::SignedMessage(next_message) => {
                        if !self.add_content(next_message) {
                            error!(our_idx, "Could not add content from WAL.");
                            return outcomes;
                        }
                    }
                    Entry::Proposal(next_proposal, corresponding_round_id) => {
                        if self
                            .round(corresponding_round_id)
                            .and_then(Round::proposal)
                            .map(HashedProposal::inner)
                            == Some(&next_proposal)
                        {
                            warn!(our_idx, "Proposal from WAL is duplicated.");
                            continue;
                        }
                        let mut ancestor_values = vec![];
                        if let Some(mut round_id) = next_proposal.maybe_parent_round_id {
                            loop {
                                let proposal = if let Some(proposal) =
                                    self.round(round_id).and_then(Round::proposal)
                                {
                                    proposal
                                } else {
                                    error!(our_idx, "Proposal from WAL is missing ancestors.");
                                    return outcomes;
                                };
                                if self.round(round_id).and_then(Round::quorum_echoes)
                                    != Some(*proposal.hash())
                                {
                                    error!(our_idx, "Proposal from WAL has unaccepted ancestor.");
                                    return outcomes;
                                }
                                ancestor_values.extend(proposal.maybe_block().cloned());
                                match proposal.maybe_parent_round_id() {
                                    None => break,
                                    Some(parent_round_id) => round_id = parent_round_id,
                                }
                            }
                        }
                        if self
                            .round_mut(corresponding_round_id)
                            .insert_proposal(HashedProposal::new(next_proposal.clone()))
                        {
                            self.mark_dirty(corresponding_round_id);
                            if let Some(block) = next_proposal.maybe_block {
                                let block_context =
                                    BlockContext::new(next_proposal.timestamp, ancestor_values);
                                let proposed_block = ProposedBlock::new(block, block_context);
                                outcomes
                                    .push(ProtocolOutcome::HandledProposedBlock(proposed_block));
                            }
                        }
                    }
                    Entry::Evidence(
                        conflicting_message,
                        conflicting_message_content,
                        conflicting_signature,
                    ) => {
                        let validator_id = {
                            if let Some(validator_id) =
                                self.validators.id(conflicting_message.validator_idx)
                            {
                                validator_id.clone()
                            } else {
                                warn!(
                                    our_idx,
                                    index = conflicting_message.validator_idx.0,
                                    "No validator present at this index, despite holding \
                                    conflicting messages for it in the WAL"
                                );
                                continue;
                            }
                        };
                        let new_outcomes = self.handle_fault_no_wal(
                            conflicting_message,
                            validator_id,
                            conflicting_message_content,
                            conflicting_signature,
                            now,
                        );
                        // Ignore most outcomes: These have been processed before the restart.
                        outcomes.extend(new_outcomes.into_iter().filter(|outcome| match outcome {
                            ProtocolOutcome::FttExceeded
                            | ProtocolOutcome::WeAreFaulty
                            | ProtocolOutcome::FinalizedBlock(_)
                            | ProtocolOutcome::ValidateConsensusValue { .. }
                            | ProtocolOutcome::HandledProposedBlock(..)
                            | ProtocolOutcome::NewEvidence(_) => true,
                            ProtocolOutcome::SendEvidence(_, _)
                            | ProtocolOutcome::CreatedGossipMessage(_)
                            | ProtocolOutcome::CreatedTargetedMessage(_, _)
                            | ProtocolOutcome::CreatedMessageToRandomPeer(_)
                            | ProtocolOutcome::CreatedRequestToRandomPeer(_)
                            | ProtocolOutcome::ScheduleTimer(_, _)
                            | ProtocolOutcome::QueueAction(_)
                            | ProtocolOutcome::CreateNewBlock(_)
                            | ProtocolOutcome::DoppelgangerDetected
                            | ProtocolOutcome::Disconnect(_) => false,
                        }));
                    }
                },
                Ok(None) => {
                    break;
                }
                Err(err) => {
                    error!(
                        our_idx,
                        ?err,
                        "couldn't read a message from the WAL: was this node recently shut down?"
                    );
                    return outcomes; // Not setting WAL file; won't actively participate.
                }
            }
        }

        // Open the file for appending.
        match WriteWal::new(&wal_file) {
            Ok(write_wal) => self.write_wal = Some(write_wal),
            Err(err) => error!(
                our_idx,
                ?err,
                ?wal_file,
                "could not create a WAL using this file"
            ),
        }

        outcomes
    }

    /// Adds a signed message content to the state.
    /// Does not call `update` and does not detect faults.
    fn add_content(&mut self, signed_msg: SignedMessage<C>) -> bool {
        if self.active[signed_msg.validator_idx].is_none() {
            self.active[signed_msg.validator_idx] = Some(signed_msg.clone());
            // We considered this validator inactive until now, and didn't accept proposals that
            // didn't have them in the `inactive` field. Mark all relevant rounds as dirty so that
            // the next `update` call checks all proposals again.
            self.mark_dirty(self.first_non_finalized_round_id);
        }
        let SignedMessage {
            round_id,
            instance_id: _,
            content,
            validator_idx,
            signature,
        } = signed_msg;
        let our_idx = self.our_idx();
        match content {
            Content::Echo(hash) => {
                if self
                    .round_mut(round_id)
                    .insert_echo(hash, validator_idx, signature)
                {
                    debug!(our_idx, round_id, %hash, validator = validator_idx.0, "inserted echo");
                    self.progress_detected = true;
                    if self.check_new_echo_quorum(round_id, hash) {
                        self.mark_dirty(round_id);
                    }
                    return true;
                }
            }
            Content::Vote(vote) => {
                if self
                    .round_mut(round_id)
                    .insert_vote(vote, validator_idx, signature)
                {
                    debug!(
                        our_idx,
                        round_id,
                        vote,
                        validator = validator_idx.0,
                        "inserted vote"
                    );
                    self.progress_detected = true;
                    if self.check_new_vote_quorum(round_id, vote) {
                        self.mark_dirty(round_id);
                    }
                    return true;
                }
            }
        }
        false
    }

    /// If there is a signature for conflicting content, returns the content and signature.
    fn detect_fault(&self, signed_msg: &SignedMessage<C>) -> Option<(Content<C>, C::Signature)> {
        let round = self.round(signed_msg.round_id)?;
        match &signed_msg.content {
            Content::Echo(hash) => round.echoes().iter().find_map(|(hash2, echo_map)| {
                if hash2 == hash {
                    return None;
                }
                echo_map
                    .get(&signed_msg.validator_idx)
                    .map(|sig| (Content::Echo(*hash2), *sig))
            }),
            Content::Vote(vote) => {
                round.votes(!vote)[signed_msg.validator_idx].map(|sig| (Content::Vote(!vote), sig))
            }
        }
    }

    /// Sets an update timer for the given timestamp, unless an earlier timer is already set.
    fn schedule_update(&mut self, timestamp: Timestamp) -> ProtocolOutcomes<C> {
        debug!(our_idx = self.our_idx(), %timestamp, "schedule update");
        if self.next_scheduled_update > timestamp {
            self.next_scheduled_update = timestamp;
            vec![ProtocolOutcome::ScheduleTimer(timestamp, TIMER_ID_UPDATE)]
        } else {
            vec![]
        }
    }

    /// Updates the state and sends appropriate messages after a signature has been added to a
    /// round.
    fn update(&mut self, now: Timestamp) -> ProtocolOutcomes<C> {
        let mut outcomes = vec![];
        if self.finalized_switch_block() || self.faulty_weight() > self.params.ftt() {
            return outcomes; // This era has ended or the FTT was exceeded.
        }
        if let Some(dirty_round_id) = self.maybe_dirty_round_id {
            for round_id in dirty_round_id.. {
                outcomes.extend(self.update_round(round_id, now));
                if round_id >= self.current_round {
                    break;
                }
            }
        }
        self.maybe_dirty_round_id = None;
        outcomes
    }

    /// Updates a round and sends appropriate messages.
    fn update_round(&mut self, round_id: RoundId, now: Timestamp) -> ProtocolOutcomes<C> {
        self.create_round(round_id);
        let mut outcomes = vec![];

        // If we have a proposal, echo it.
        if let Some(&hash) = self.rounds[&round_id].proposal().map(HashedProposal::hash) {
            outcomes.extend(self.create_and_gossip_message(round_id, Content::Echo(hash)));
        }

        // Update the round outcome if there is a new accepted proposal.
        if self.update_accepted_proposal(round_id) {
            if round_id == self.current_round {
                self.update_proposal_timeout(now);
            }
            // Vote for finalizing this proposal.
            outcomes.extend(self.create_and_gossip_message(round_id, Content::Vote(true)));
            // Proposed descendants of this proposal can now be validated.
            if let Some(proposals) = self.proposals_waiting_for_parent.remove(&round_id) {
                let ancestor_values = self
                    .ancestor_values(round_id)
                    .expect("missing ancestors of accepted proposal");
                for (proposal, rounds_and_senders) in proposals {
                    for (proposal_round_id, sender) in rounds_and_senders {
                        outcomes.extend(self.validate_proposal(
                            proposal_round_id,
                            proposal.clone(),
                            ancestor_values.clone(),
                            sender,
                        ));
                    }
                }
            }
        }

        if round_id == self.current_round {
            let our_idx = self.our_idx();
            let current_timeout = self
                .current_round_start
                .saturating_add(self.proposal_timeout());
            if now >= current_timeout {
                outcomes.extend(self.create_and_gossip_message(round_id, Content::Vote(false)));
                self.update_proposal_timeout(now);
            } else if self.faults.contains_key(&self.leader(round_id)) {
                outcomes.extend(self.create_and_gossip_message(round_id, Content::Vote(false)));
            }
            if self.is_skippable_round(round_id) || self.has_accepted_proposal(round_id) {
                self.current_round_start = Timestamp::MAX;
                self.current_round = self.current_round.saturating_add(1);
                info!(
                    our_idx,
                    round_id = self.current_round,
                    leader = self.leader(self.current_round).0,
                    "started a new round"
                );
            } else if let Some((maybe_parent_round_id, timestamp)) = self.suitable_parent_round(now)
            {
                if now < timestamp {
                    // The first opportunity to make a proposal is in the future; check again at
                    // that time.
                    debug!(our_idx, %now, %timestamp, "update_round - schedule update 1");
                    outcomes.extend(self.schedule_update(timestamp));
                } else {
                    if self.current_round_start > now {
                        // A proposal could be made now. Start the timer and propose if leader.
                        self.current_round_start = now;
                        outcomes.extend(self.propose_if_leader(maybe_parent_round_id, now));
                    }
                    let current_timeout = self
                        .current_round_start
                        .saturating_add(self.proposal_timeout());
                    if current_timeout > now {
                        debug!(our_idx, %now, %current_timeout, "update_round - schedule update 2");
                        outcomes.extend(self.schedule_update(current_timeout));
                    }
                }
            } else {
                error!(our_idx, "No suitable parent for current round");
            }
        }

        // If the round has an accepted proposal and is committed, it is finalized.
        if self.has_accepted_proposal(round_id) && self.is_committed_round(round_id) {
            outcomes.extend(self.finalize_round(round_id));
        }
        outcomes
    }

    /// If a new proposal is accepted in that round, adds it to the round outcome and returns
    /// `true`.
    fn update_accepted_proposal(&mut self, round_id: RoundId) -> bool {
        if self.has_accepted_proposal(round_id) {
            return false; // We already have an accepted proposal.
        }
        let proposal = if let Some(proposal) = self.round(round_id).and_then(Round::proposal) {
            proposal
        } else {
            return false; // We don't have a proposal.
        };
        if self.round(round_id).and_then(Round::quorum_echoes) != Some(*proposal.hash()) {
            return false; // We don't have a quorum of echoes.
        }
        if let Some(inactive) = proposal.inactive() {
            for (idx, _) in self.validators.enumerate_ids() {
                if !inactive.contains(&idx)
                    && self.active[idx].is_none()
                    && !self.faults.contains_key(&idx)
                {
                    // The proposal claims validator idx is active but we haven't seen anything from
                    // them yet.
                    return false;
                }
            }
        }
        let (first_skipped_round_id, rel_height) =
            if let Some(parent_round_id) = proposal.maybe_parent_round_id() {
                if let Some((parent_height, _)) = self
                    .round(parent_round_id)
                    .and_then(Round::accepted_proposal)
                {
                    (
                        parent_round_id.saturating_add(1),
                        parent_height.saturating_add(1),
                    )
                } else {
                    return false; // Parent is not accepted yet.
                }
            } else {
                (0, 0)
            };
        if (first_skipped_round_id..round_id)
            .any(|skipped_round_id| !self.is_skippable_round(skipped_round_id))
        {
            return false; // A skipped round is not skippable yet.
        }

        // We have a proposal with accepted parent, a quorum of echoes, and all rounds since the
        // parent are skippable. That means the proposal is now accepted.
        self.round_mut(round_id)
            .set_accepted_proposal_height(rel_height);
        true
    }

    /// Sends a proposal to the `BlockValidator` component for validation. If no validation is
    /// needed, immediately calls `insert_proposal`.
    fn validate_proposal(
        &mut self,
        round_id: RoundId,
        proposal: HashedProposal<C>,
        ancestor_values: Vec<C::ConsensusValue>,
        sender: NodeId,
    ) -> ProtocolOutcomes<C> {
        let our_idx = self.our_idx();
        if proposal.timestamp() < self.params.start_timestamp() {
            info!(
                our_idx,
                "rejecting proposal with timestamp earlier than era start"
            );
            return vec![];
        }
        if let Some((_, parent_proposal)) = proposal
            .maybe_parent_round_id()
            .and_then(|parent_round_id| self.accepted_proposal(parent_round_id))
        {
            let min_block_time = self.params.min_block_time();
            if proposal.timestamp() < parent_proposal.timestamp().saturating_add(min_block_time) {
                info!(
                    our_idx,
                    "rejecting proposal with timestamp earlier than the parent"
                );
                return vec![];
            }
            if let (Some(inactive), Some(parent_inactive)) =
                (proposal.inactive(), parent_proposal.inactive())
            {
                if !inactive.is_subset(parent_inactive) {
                    info!(
                        our_idx,
                        "rejecting proposal with more inactive validators than parent"
                    );
                    return vec![];
                }
            }
        }
        let block_context = BlockContext::new(proposal.timestamp(), ancestor_values);
        if let Some(block) = proposal
            .maybe_block()
            .filter(|value| value.needs_validation())
            .cloned()
        {
            self.log_proposal(&proposal, round_id, "requesting proposal validation");
            let proposed_block = ProposedBlock::new(block, block_context);
            if self
                .proposals_waiting_for_validation
                .entry(proposed_block.clone())
                .or_default()
                .insert((round_id, proposal, sender))
            {
                return vec![ProtocolOutcome::ValidateConsensusValue {
                    sender,
                    proposed_block,
                }];
            }
        } else {
            self.log_proposal(&proposal, round_id, "proposal does not need validation");
            if self.round_mut(round_id).insert_proposal(proposal.clone()) {
                self.record_entry(&Entry::Proposal(proposal.inner().clone(), round_id));
                self.progress_detected = true;
                self.mark_dirty(round_id);
                if let Some(block) = proposal.maybe_block().cloned() {
                    let proposed_block = ProposedBlock::new(block, block_context);
                    return vec![ProtocolOutcome::HandledProposedBlock(proposed_block)];
                }
            }
        }
        vec![] // Proposal was already known.
    }

    /// Finalizes the round, notifying the rest of the node of the finalized block
    /// if it contained one.
    fn finalize_round(&mut self, round_id: RoundId) -> ProtocolOutcomes<C> {
        let mut outcomes = vec![];
        if round_id < self.first_non_finalized_round_id {
            return outcomes; // This round was already finalized.
        }
        let (relative_height, proposal) = if let Some((height, proposal)) =
            self.round(round_id).and_then(Round::accepted_proposal)
        {
            (height, proposal.clone())
        } else {
            error!(
                our_idx = self.our_idx(),
                round_id, "missing finalized proposal; this is a bug"
            );
            return outcomes;
        };
        if let Some(parent_round_id) = proposal.maybe_parent_round_id() {
            // Output the parent first if it isn't already finalized.
            outcomes.extend(self.finalize_round(parent_round_id));
        }
        for prune_round_id in self.first_non_finalized_round_id..round_id {
            info!(
                our_idx = self.our_idx(),
                round_id = prune_round_id,
                "skipped round"
            );
            self.round_mut(prune_round_id).prune_skipped();
        }
        self.first_non_finalized_round_id = round_id.saturating_add(1);
        let value = if let Some(block) = proposal.maybe_block() {
            block.clone()
        } else {
            return outcomes; // This era's last block is already finalized.
        };
        let proposer = self
            .validators
            .id(self.leader(round_id))
            .expect("validator not found")
            .clone();
        let reward = self.rewards.entry(proposer.clone()).or_default();
        *reward = reward.saturating_add(BLOCK_REWARD);
        let terminal_block_data = self.accepted_switch_block(round_id).then(|| {
            let inactive_validators = proposal.inactive().map_or_else(Vec::new, |inactive| {
                inactive
                    .iter()
                    .filter_map(|idx| self.validators.id(*idx))
                    .cloned()
                    .collect()
            });
            TerminalBlockData {
                rewards: self.rewards.clone(),
                inactive_validators,
            }
        });
        let finalized_block = FinalizedBlock {
            value,
            timestamp: proposal.timestamp(),
            relative_height,
            // Faulty validators are already reported to the era supervisor via
            // validators_with_evidence.
            // TODO: Is this field entirely obsoleted by accusations?
            equivocators: vec![],
            terminal_block_data,
            proposer,
        };
        outcomes.push(ProtocolOutcome::FinalizedBlock(finalized_block));
        outcomes
    }

    /// Makes a new proposal if we are the current round leader.
    fn propose_if_leader(
        &mut self,
        maybe_parent_round_id: Option<RoundId>,
        now: Timestamp,
    ) -> ProtocolOutcomes<C> {
        match &self.active_validator {
            Some(active_validator) if active_validator.idx == self.leader(self.current_round) => {}
            _ => return vec![], // Not the current round leader.
        }
        match self.pending_proposal {
            // We already requested a block to propose.
            Some((_, round_id, _)) if round_id == self.current_round => return vec![],
            _ => {}
        }
        if self.round_mut(self.current_round).has_proposal() {
            return vec![]; // We already made a proposal.
        }
        let ancestor_values = match maybe_parent_round_id {
            Some(parent_round_id)
                if self.accepted_switch_block(parent_round_id)
                    || self.accepted_dummy_proposal(parent_round_id) =>
            {
                // One of the ancestors is the switch block, so this proposal has no block.
                return self.create_echo_and_proposal(Proposal::dummy(now, parent_round_id));
            }
            Some(parent_round_id) => self
                .ancestor_values(parent_round_id)
                .expect("missing ancestor value"),
            None => vec![],
        };
        // Request a block payload to propose.
        let block_context = BlockContext::new(now, ancestor_values);
        self.pending_proposal = Some((
            block_context.clone(),
            self.current_round,
            maybe_parent_round_id,
        ));
        vec![ProtocolOutcome::CreateNewBlock(block_context)]
    }

    /// Creates a new proposal message in the current round, and a corresponding signed echo,
    /// inserts them into our protocol state and gossips them.
    fn create_echo_and_proposal(&mut self, proposal: Proposal<C>) -> ProtocolOutcomes<C> {
        let round_id = self.current_round;
        let hashed_prop = HashedProposal::new(proposal.clone());
        let echo_content = Content::Echo(*hashed_prop.hash());
        let echo = if let Some(echo) = self.create_message(round_id, echo_content) {
            echo
        } else {
            return vec![];
        };
        let prop_msg = Message::Proposal {
            round_id,
            proposal,
            instance_id: *self.instance_id(),
            echo,
        };
        if !self.record_entry(&Entry::Proposal(hashed_prop.inner().clone(), round_id)) {
            error!(
                our_idx = self.our_idx(),
                "could not record own proposal in WAL"
            );
            vec![]
        } else if self.round_mut(round_id).insert_proposal(hashed_prop) {
<<<<<<< HEAD
            outcomes.push(ProtocolOutcome::CreatedGossipMessage(
                SerializedMessage::from_message(&prop_msg),
            ));
=======
            self.mark_dirty(round_id);
            vec![ProtocolOutcome::CreatedGossipMessage(prop_msg.into())]
        } else {
            vec![]
>>>>>>> a3a0bea3
        }
    }

    /// Returns a parent if a block with that parent could be proposed in the current round, and the
    /// earliest possible timestamp for a new proposal.
    fn suitable_parent_round(&self, now: Timestamp) -> Option<(Option<RoundId>, Timestamp)> {
        let min_block_time = self.params.min_block_time();
        let mut maybe_parent = None;
        // We iterate through the rounds before the current one, in reverse order.
        for round_id in (0..self.current_round).rev() {
            if let Some((_, parent)) = self.accepted_proposal(round_id) {
                // All rounds higher than this one are skippable. When the accepted proposal's
                // timestamp is old enough it can be used as a parent.
                let timestamp = parent.timestamp().saturating_add(min_block_time);
                if now >= timestamp {
                    return Some((Some(round_id), timestamp));
                }
                if maybe_parent.map_or(true, |(_, timestamp2)| timestamp2 > timestamp) {
                    maybe_parent = Some((Some(round_id), timestamp));
                }
            }
            if !self.is_skippable_round(round_id) {
                return maybe_parent;
            }
        }
        // All rounds are skippable. When the era starts block 0 can be proposed.
        Some((None, self.params.start_timestamp()))
    }

    /// Returns whether a quorum has voted for `false`.
    fn is_skippable_round(&self, round_id: RoundId) -> bool {
        self.rounds.get(&round_id).and_then(Round::quorum_votes) == Some(false)
    }

    /// Returns whether a quorum has voted for `true`.
    fn is_committed_round(&self, round_id: RoundId) -> bool {
        self.rounds.get(&round_id).and_then(Round::quorum_votes) == Some(true)
    }

    /// Returns whether a round has an accepted proposal.
    fn has_accepted_proposal(&self, round_id: RoundId) -> bool {
        self.round(round_id)
            .and_then(Round::accepted_proposal)
            .is_some()
    }

    /// Returns the accepted proposal, if any, together with its height.
    fn accepted_proposal(&self, round_id: RoundId) -> Option<(u64, &HashedProposal<C>)> {
        self.round(round_id)?.accepted_proposal()
    }

    /// Returns the current proposal timeout as a `TimeDiff`.
    fn proposal_timeout(&self) -> TimeDiff {
        TimeDiff::from_millis(self.proposal_timeout_millis as u64)
    }

    /// Updates our `proposal_timeout` based on the latest measured actual delay from the start of
    /// the current round until a proposal was accepted or we voted to skip the round.
    fn update_proposal_timeout(&mut self, now: Timestamp) {
        let proposal_delay_millis = now.saturating_diff(self.current_round_start).millis() as f64;
        let grace_period_factor = self.config.proposal_grace_period as f64 / 100.0 + 1.0;
        let target_timeout = proposal_delay_millis * grace_period_factor;
        let inertia = self.config.proposal_timeout_inertia as f64;
        let ftt = self.params.ftt().0 as f64 / self.validators.total_weight().0 as f64;
        if target_timeout > self.proposal_timeout_millis {
            self.proposal_timeout_millis *= (1.0 / (inertia * (1.0 - ftt))).exp2();
            self.proposal_timeout_millis = self.proposal_timeout_millis.min(target_timeout);
        } else {
            self.proposal_timeout_millis *= (-1.0 / (inertia * (1.0 + ftt))).exp2();
            let min_timeout = (self.config.proposal_timeout.millis() as f64).max(target_timeout);
            self.proposal_timeout_millis = self.proposal_timeout_millis.max(min_timeout);
        }
        debug!(our_idx = self.our_idx(), %self.proposal_timeout_millis, "proposal timeout updated");
    }

    /// Returns `true` if the given validators, together will all faulty validators, form a quorum.
    fn is_quorum(&self, vidxs: impl Iterator<Item = ValidatorIndex>) -> bool {
        let mut sum = self.faulty_weight();
        let quorum_threshold = self.quorum_threshold();
        if sum > quorum_threshold {
            return true;
        }
        for vidx in vidxs {
            if !self.faults.contains_key(&vidx) {
                sum += self.validators.weight(vidx);
                if sum > quorum_threshold {
                    return true;
                }
            }
        }
        false
    }

    /// Returns the accepted value from the given round and all its ancestors, or `None` if there is
    /// no accepted value in any of those rounds.
    fn ancestor_values(&self, mut round_id: RoundId) -> Option<Vec<C::ConsensusValue>> {
        let mut ancestor_values = vec![];
        loop {
            let (_, proposal) = self.accepted_proposal(round_id)?;
            ancestor_values.extend(proposal.maybe_block().cloned());
            match proposal.maybe_parent_round_id() {
                None => return Some(ancestor_values),
                Some(parent_round_id) => round_id = parent_round_id,
            }
        }
    }

    /// Returns the greatest weight such that two sets of validators with this weight can
    /// intersect in only faulty validators, i.e. have an intersection of weight `<= ftt`. That is
    /// `(total_weight + ftt) / 2`, rounded down. A _quorum_ is any set with a weight strictly
    /// greater than this, so any two quorums have at least one correct validator in common.
    fn quorum_threshold(&self) -> Weight {
        let total_weight = self.validators.total_weight().0;
        let ftt = self.params.ftt().0;
        // sum_overflow is the 33rd bit of the addition's actual result, representing 2^32.
        let (sum, sum_overflow) = total_weight.overflowing_add(ftt);
        if sum_overflow {
            Weight((sum / 2) | 1u64.reverse_bits()) // Add 2^31.
        } else {
            Weight(sum / 2)
        }
    }

    /// Returns the total weight of validators known to be faulty.
    fn faulty_weight(&self) -> Weight {
        self.sum_weights(self.faults.keys())
    }

    /// Returns the sum of the weights of the given validators.
    fn sum_weights<'a>(&self, vidxs: impl Iterator<Item = &'a ValidatorIndex>) -> Weight {
        vidxs.map(|vidx| self.validators.weight(*vidx)).sum()
    }

    /// Retrieves a shared reference to the round.
    fn round(&self, round_id: RoundId) -> Option<&Round<C>> {
        self.rounds.get(&round_id)
    }

    /// Retrieves a mutable reference to the round.
    /// If the round doesn't exist yet, it creates an empty one.
    fn round_mut(&mut self, round_id: RoundId) -> &mut Round<C> {
        match self.rounds.entry(round_id) {
            btree_map::Entry::Occupied(entry) => entry.into_mut(),
            btree_map::Entry::Vacant(entry) => {
                let leader_idx = self.leader_sequence.leader(u64::from(round_id));
                entry.insert(Round::new(self.validators.len(), leader_idx))
            }
        }
    }

    /// Creates a round if it doesn't exist yet.
    fn create_round(&mut self, round_id: RoundId) {
        self.round_mut(round_id); // This creates a round as a side effect.
    }

    /// Marks a round as dirty so that the next `upgrade` call will reevaluate it.
    fn mark_dirty(&mut self, round_id: RoundId) {
        if round_id <= self.current_round
            && self
                .maybe_dirty_round_id
                .map_or(true, |r_id| r_id > round_id)
        {
            self.maybe_dirty_round_id = Some(round_id);
        }
    }
}

impl<C> ConsensusProtocol<C> for Zug<C>
where
    C: Context + 'static,
{
    fn handle_message(
        &mut self,
        _rng: &mut NodeRng,
        sender: NodeId,
        msg: SerializedMessage,
        now: Timestamp,
    ) -> ProtocolOutcomes<C> {
<<<<<<< HEAD
        match msg.deserialize_incoming() {
            Err(err) => {
                warn!(%sender, %err, "failed to deserialize Zug message");
=======
        let our_idx = self.our_idx();
        match msg.try_into_zug() {
            Err(_msg) => {
                warn!(our_idx, %sender, "received a message for the wrong consensus protocol");
>>>>>>> a3a0bea3
                vec![ProtocolOutcome::Disconnect(sender)]
            }
            Ok(zug_msg) if zug_msg.instance_id() != self.instance_id() => {
                let instance_id = zug_msg.instance_id();
                warn!(our_idx, ?instance_id, %sender, "wrong instance ID; disconnecting");
                vec![ProtocolOutcome::Disconnect(sender)]
            }
            Ok(Message::SyncResponse(sync_response)) => {
                self.handle_sync_response(sync_response, sender, now)
            }
            Ok(Message::Proposal {
                round_id,
                instance_id: _,
                proposal,
                echo,
            }) => {
                // TODO: make sure that `echo` is indeed an echo
                debug!(our_idx, %sender, %proposal, %round_id, "handling proposal with echo");
                let mut outcomes = self.handle_signed_message(echo, sender, now);
                outcomes.extend(self.handle_proposal(round_id, proposal, sender, now));
                outcomes
            }
            Ok(Message::Signed(signed_msg)) => self.handle_signed_message(signed_msg, sender, now),
            Ok(Message::Evidence(signed_msg, content2, signature2)) => {
                self.handle_evidence(signed_msg, content2, signature2, sender, now)
            }
        }
    }

    /// Handles an incoming request message and returns an optional response.
    fn handle_request_message(
        &mut self,
        _rng: &mut NodeRng,
        sender: NodeId,
        msg: SerializedMessage,
        _now: Timestamp,
<<<<<<< HEAD
    ) -> (ProtocolOutcomes<C>, Option<SerializedMessage>) {
        match msg.deserialize_incoming::<SyncRequest<C>>() {
            Err(err) => {
=======
    ) -> (ProtocolOutcomes<C>, Option<EraMessage<C>>) {
        let our_idx = self.our_idx();
        match msg.try_into_zug() {
            Err(_msg) => {
>>>>>>> a3a0bea3
                warn!(
                    our_idx,
                    %sender,
                    %err,
                    "could not deserialize Zug message"
                );
                (vec![ProtocolOutcome::Disconnect(sender)], None)
            }
            Ok(sync_request) if sync_request.instance_id != *self.instance_id() => {
                let instance_id = sync_request.instance_id;
                warn!(our_idx, ?instance_id, %sender, "wrong instance ID; disconnecting");
                (vec![ProtocolOutcome::Disconnect(sender)], None)
            }
            Ok(sync_request) => self.handle_sync_request(sync_request, sender),
        }
    }

    /// Handles the firing of various timers in the protocol.
    fn handle_timer(
        &mut self,
        timestamp: Timestamp,
        now: Timestamp,
        timer_id: TimerId,
        rng: &mut NodeRng,
    ) -> ProtocolOutcomes<C> {
        match timer_id {
            TIMER_ID_SYNC_PEER => self.handle_sync_peer_timer(now, rng),
            TIMER_ID_UPDATE => {
                if timestamp >= self.next_scheduled_update {
                    self.next_scheduled_update = Timestamp::MAX;
                }
                self.mark_dirty(self.current_round);
                self.update(now)
            }
            TIMER_ID_LOG_PARTICIPATION => {
                self.log_participation();
                match self.config.log_participation_interval {
                    Some(interval) if !self.evidence_only && !self.finalized_switch_block() => {
                        vec![ProtocolOutcome::ScheduleTimer(now + interval, timer_id)]
                    }
                    _ => vec![],
                }
            }
            // TIMER_ID_VERTEX_WITH_FUTURE_TIMESTAMP => {
            //     self.synchronizer.add_past_due_stored_vertices(now)
            // }
            timer_id => {
                error!(
                    our_idx = self.our_idx(),
                    timer_id = timer_id.0,
                    "unexpected timer ID"
                );
                vec![]
            }
        }
    }

    fn handle_is_current(&self, now: Timestamp) -> ProtocolOutcomes<C> {
        let mut outcomes = vec![];
        if let Some(interval) = self.config.sync_state_interval {
            outcomes.push(ProtocolOutcome::ScheduleTimer(
                now.max(self.params.start_timestamp()) + interval,
                TIMER_ID_SYNC_PEER,
            ));
        }
        if let Some(interval) = self.config.log_participation_interval {
            outcomes.push(ProtocolOutcome::ScheduleTimer(
                now.max(self.params.start_timestamp()) + interval,
                TIMER_ID_LOG_PARTICIPATION,
            ));
        }
        outcomes
    }

    fn handle_action(&mut self, action_id: ActionId, now: Timestamp) -> ProtocolOutcomes<C> {
        error!(our_idx = self.our_idx(), ?action_id, %now, "unexpected action");
        vec![]
    }

    fn propose(&mut self, proposed_block: ProposedBlock<C>, now: Timestamp) -> ProtocolOutcomes<C> {
        let maybe_parent_round_id = if let Some((block_context, round_id, maybe_parent_round_id)) =
            self.pending_proposal.take()
        {
            if block_context != *proposed_block.context() || round_id != self.current_round {
                warn!(our_idx = self.our_idx(), %proposed_block, "skipping outdated proposal");
                self.pending_proposal = Some((block_context, round_id, maybe_parent_round_id));
                return vec![];
            }
            maybe_parent_round_id
        } else {
            error!(our_idx = self.our_idx(), "unexpected call to propose");
            return vec![];
        };
        let inactive = self
            .validators
            .enumerate_ids()
            .map(|(idx, _)| idx)
            .filter(|idx| self.active[*idx].is_none() && !self.faults.contains_key(idx));
        let proposal = Proposal::with_block(&proposed_block, maybe_parent_round_id, inactive);
        let mut outcomes = self.create_echo_and_proposal(proposal);
        outcomes.extend(self.update(now));
        outcomes
    }

    fn resolve_validity(
        &mut self,
        proposed_block: ProposedBlock<C>,
        valid: bool,
        now: Timestamp,
    ) -> ProtocolOutcomes<C> {
        let rounds_and_node_ids = self
            .proposals_waiting_for_validation
            .remove(&proposed_block)
            .into_iter()
            .flatten();
        let mut outcomes = vec![];
        if valid {
            for (round_id, proposal, _sender) in rounds_and_node_ids {
                info!(our_idx = self.our_idx(), %round_id, %proposal, "handling valid proposal");
                if self.round_mut(round_id).insert_proposal(proposal.clone()) {
                    self.record_entry(&Entry::Proposal(proposal.into_inner(), round_id));
                    self.mark_dirty(round_id);
                    self.progress_detected = true;
                    outcomes.push(ProtocolOutcome::HandledProposedBlock(
                        proposed_block.clone(),
                    ));
                }
            }
            outcomes.extend(self.update(now));
        } else {
            for (round_id, proposal, sender) in rounds_and_node_ids {
                // We don't disconnect from the faulty sender here: The block validator considers
                // the value "invalid" even if it just couldn't download the deploys, which could
                // just be because the original sender went offline.
                let validator_index = self.leader(round_id).0;
                info!(
                    our_idx = self.our_idx(),
                    %validator_index,
                    %round_id,
                    %sender,
                    %proposal,
                    "dropping invalid proposal"
                );
            }
        }
        outcomes
    }

    fn activate_validator(
        &mut self,
        our_id: C::ValidatorId,
        secret: C::ValidatorSecret,
        now: Timestamp,
        wal_file: Option<PathBuf>,
    ) -> ProtocolOutcomes<C> {
        let mut outcomes = vec![];
        if self.write_wal.is_none() {
            if let Some(wal_file) = wal_file {
                outcomes.extend(self.open_wal(wal_file, now));
            }
            if self.write_wal.is_none() {
                error!(?our_id, "missing WAL file; not activating");
                return vec![];
            }
        }
        if let Some(idx) = self.validators.get_index(&our_id) {
            if self.faults.contains_key(&idx) {
                error!(our_idx = idx.0, "we are faulty; not activating");
                return outcomes;
            }
            info!(our_idx = idx.0, "start voting");
            self.active_validator = Some(ActiveValidator { idx, secret });
            debug!(
                our_idx = idx.0,
                %now,
                start_timestamp=%self.params.start_timestamp(),
                "activate_validator - schedule update"
            );
            outcomes.extend(self.schedule_update(self.params.start_timestamp().max(now)));
        } else {
            error!(
                ?our_id,
                "we are not a validator in this era; not activating"
            );
        }
        outcomes
    }

    fn deactivate_validator(&mut self) {
        self.active_validator = None;
    }

    fn set_evidence_only(&mut self) {
        self.evidence_only = true;
        self.rounds.clear();
        self.proposals_waiting_for_parent.clear();
        self.proposals_waiting_for_validation.clear();
    }

    fn has_evidence(&self, vid: &C::ValidatorId) -> bool {
        self.validators
            .get_index(vid)
            .and_then(|idx| self.faults.get(&idx))
            .map_or(false, Fault::is_direct)
    }

    fn mark_faulty(&mut self, vid: &C::ValidatorId) {
        if let Some(idx) = self.validators.get_index(vid) {
            self.faults.entry(idx).or_insert(Fault::Indirect);
        }
    }

    fn send_evidence(&self, peer: NodeId, vid: &C::ValidatorId) -> ProtocolOutcomes<C> {
        self.validators
            .get_index(vid)
            .and_then(|idx| self.faults.get(&idx))
            .cloned()
            .map(|fault| match fault {
                Fault::Direct(msg, content, sign) => {
                    vec![ProtocolOutcome::CreatedTargetedMessage(
<<<<<<< HEAD
                        SerializedMessage::from_message(&Message::Evidence(
                            msg.clone(),
                            content.clone(),
                            *sign,
                        )),
=======
                        Message::Evidence(msg, content, sign).into(),
>>>>>>> a3a0bea3
                        peer,
                    )]
                }
                _ => vec![],
            })
            .unwrap_or_default()
    }

    fn set_paused(&mut self, paused: bool, now: Timestamp) -> ProtocolOutcomes<C> {
        if self.paused && !paused {
            info!(
                our_idx = self.our_idx(),
                current_round = self.current_round,
                "unpausing consensus"
            );
            self.paused = paused;
            // Reset the timeout to give the proposer another chance, after the pause.
            self.current_round_start = Timestamp::MAX;
            self.mark_dirty(self.current_round);
            self.update(now)
        } else {
            if self.paused != paused {
                info!(
                    our_idx = self.our_idx(),
                    current_round = self.current_round,
                    "pausing consensus"
                );
            }
            self.paused = paused;
            vec![]
        }
    }

    fn validators_with_evidence(&self) -> Vec<&C::ValidatorId> {
        self.faults
            .iter()
            .filter(|(_, fault)| fault.is_direct())
            .filter_map(|(vidx, _)| self.validators.id(*vidx))
            .collect()
    }

    fn as_any(&self) -> &dyn Any {
        self
    }

    fn is_active(&self) -> bool {
        self.active_validator.is_some()
    }

    fn instance_id(&self) -> &C::InstanceId {
        self.params.instance_id()
    }

    fn next_round_length(&self) -> Option<TimeDiff> {
        Some(self.params.min_block_time())
    }
}

mod specimen_support {
    use std::collections::BTreeSet;

    use crate::{
        components::consensus::{utils::ValidatorIndex, ClContext},
        utils::specimen::{
            btree_map_distinct_from_prop, btree_set_distinct_from_prop, largest_variant,
            vec_prop_specimen, Cache, LargeUniqueSequence, LargestSpecimen, SizeEstimator,
        },
    };

    use super::{
        message::{
            Content, ContentDiscriminants, Message, MessageDiscriminants, SignedMessage,
            SyncResponse,
        },
        proposal::Proposal,
        SyncRequest,
    };

    impl LargestSpecimen for Message<ClContext> {
        fn largest_specimen<E: SizeEstimator>(estimator: &E, cache: &mut Cache) -> Self {
            largest_variant::<Self, MessageDiscriminants, _, _>(
                estimator,
                |variant| match variant {
                    MessageDiscriminants::SyncResponse => {
                        Message::SyncResponse(LargestSpecimen::largest_specimen(estimator, cache))
                    }
                    MessageDiscriminants::Proposal => Message::Proposal {
                        round_id: LargestSpecimen::largest_specimen(estimator, cache),
                        instance_id: LargestSpecimen::largest_specimen(estimator, cache),
                        proposal: LargestSpecimen::largest_specimen(estimator, cache),
                        echo: LargestSpecimen::largest_specimen(estimator, cache),
                    },
                    MessageDiscriminants::Signed => {
                        Message::Signed(LargestSpecimen::largest_specimen(estimator, cache))
                    }
                    MessageDiscriminants::Evidence => Message::Evidence(
                        LargestSpecimen::largest_specimen(estimator, cache),
                        LargestSpecimen::largest_specimen(estimator, cache),
                        LargestSpecimen::largest_specimen(estimator, cache),
                    ),
                },
            )
        }
    }

    impl LargestSpecimen for SyncRequest<ClContext> {
        fn largest_specimen<E: SizeEstimator>(estimator: &E, cache: &mut Cache) -> Self {
            SyncRequest {
                round_id: LargestSpecimen::largest_specimen(estimator, cache),
                proposal_hash: LargestSpecimen::largest_specimen(estimator, cache),
                has_proposal: LargestSpecimen::largest_specimen(estimator, cache),
                first_validator_idx: LargestSpecimen::largest_specimen(estimator, cache),
                echoes: LargestSpecimen::largest_specimen(estimator, cache),
                true_votes: LargestSpecimen::largest_specimen(estimator, cache),
                false_votes: LargestSpecimen::largest_specimen(estimator, cache),
                active: LargestSpecimen::largest_specimen(estimator, cache),
                faulty: LargestSpecimen::largest_specimen(estimator, cache),
                instance_id: LargestSpecimen::largest_specimen(estimator, cache),
            }
        }
    }

    impl<E> LargeUniqueSequence<E> for ValidatorIndex
    where
        E: SizeEstimator,
    {
        fn large_unique_sequence(
            _estimator: &E,
            count: usize,
            _cache: &mut Cache,
        ) -> BTreeSet<Self> {
            Iterator::map((0..u32::MAX).rev(), ValidatorIndex::from)
                .take(count)
                .collect()
        }
    }

    impl LargestSpecimen for SyncResponse<ClContext> {
        fn largest_specimen<E: SizeEstimator>(estimator: &E, cache: &mut Cache) -> Self {
            SyncResponse {
                round_id: LargestSpecimen::largest_specimen(estimator, cache),
                proposal_or_hash: LargestSpecimen::largest_specimen(estimator, cache),
                echo_sigs: btree_map_distinct_from_prop(estimator, "validator_count", cache),
                true_vote_sigs: btree_map_distinct_from_prop(estimator, "validator_count", cache),
                false_vote_sigs: btree_map_distinct_from_prop(estimator, "validator_count", cache),
                signed_messages: vec_prop_specimen(estimator, "validator_count", cache),
                evidence: vec_prop_specimen(estimator, "validator_count", cache),
                instance_id: LargestSpecimen::largest_specimen(estimator, cache),
            }
        }
    }

    impl LargestSpecimen for Proposal<ClContext> {
        fn largest_specimen<E: SizeEstimator>(estimator: &E, cache: &mut Cache) -> Self {
            Proposal {
                timestamp: LargestSpecimen::largest_specimen(estimator, cache),
                maybe_block: LargestSpecimen::largest_specimen(estimator, cache),
                maybe_parent_round_id: LargestSpecimen::largest_specimen(estimator, cache),
                inactive: Some(btree_set_distinct_from_prop(
                    estimator,
                    "validator_count",
                    cache,
                )),
            }
        }
    }

    impl LargestSpecimen for ValidatorIndex {
        fn largest_specimen<E: SizeEstimator>(estimator: &E, cache: &mut Cache) -> Self {
            u32::largest_specimen(estimator, cache).into()
        }
    }

    impl LargestSpecimen for SignedMessage<ClContext> {
        fn largest_specimen<E: SizeEstimator>(estimator: &E, cache: &mut Cache) -> Self {
            SignedMessage::sign_new(
                LargestSpecimen::largest_specimen(estimator, cache),
                LargestSpecimen::largest_specimen(estimator, cache),
                LargestSpecimen::largest_specimen(estimator, cache),
                LargestSpecimen::largest_specimen(estimator, cache),
                &LargestSpecimen::largest_specimen(estimator, cache),
            )
        }
    }

    impl LargestSpecimen for Content<ClContext> {
        fn largest_specimen<E: SizeEstimator>(estimator: &E, cache: &mut Cache) -> Self {
            if let Some(item) = cache.get::<Self>() {
                return *item;
            }

            let item = largest_variant::<Self, ContentDiscriminants, _, _>(estimator, |variant| {
                match variant {
                    ContentDiscriminants::Echo => {
                        Content::Echo(LargestSpecimen::largest_specimen(estimator, cache))
                    }
                    ContentDiscriminants::Vote => {
                        Content::Vote(LargestSpecimen::largest_specimen(estimator, cache))
                    }
                }
            });
            *cache.set(item)
        }
    }
}<|MERGE_RESOLUTION|>--- conflicted
+++ resolved
@@ -658,14 +658,7 @@
         if self.record_entry(&Entry::SignedMessage(signed_msg.clone()))
             && self.add_content(signed_msg.clone())
         {
-<<<<<<< HEAD
-            let message = Message::Signed(signed_msg);
-            vec![ProtocolOutcome::CreatedGossipMessage(
-                SerializedMessage::from_message(&message),
-            )]
-=======
             Some(signed_msg)
->>>>>>> a3a0bea3
         } else {
             debug!(
                 our_idx = self.our_idx(),
@@ -691,7 +684,7 @@
             .into_iter()
             .map(|signed_msg| {
                 let message = Message::Signed(signed_msg);
-                ProtocolOutcome::CreatedGossipMessage(message.into())
+                ProtocolOutcome::CreatedGossipMessage(SerializedMessage::from_message(&message))
             })
             .collect()
     }
@@ -1924,16 +1917,12 @@
             );
             vec![]
         } else if self.round_mut(round_id).insert_proposal(hashed_prop) {
-<<<<<<< HEAD
-            outcomes.push(ProtocolOutcome::CreatedGossipMessage(
+            self.mark_dirty(round_id);
+            vec![ProtocolOutcome::CreatedGossipMessage(
                 SerializedMessage::from_message(&prop_msg),
-            ));
-=======
-            self.mark_dirty(round_id);
-            vec![ProtocolOutcome::CreatedGossipMessage(prop_msg.into())]
+            )]
         } else {
             vec![]
->>>>>>> a3a0bea3
         }
     }
 
@@ -2112,16 +2101,10 @@
         msg: SerializedMessage,
         now: Timestamp,
     ) -> ProtocolOutcomes<C> {
-<<<<<<< HEAD
+        let our_idx = self.our_idx();
         match msg.deserialize_incoming() {
             Err(err) => {
                 warn!(%sender, %err, "failed to deserialize Zug message");
-=======
-        let our_idx = self.our_idx();
-        match msg.try_into_zug() {
-            Err(_msg) => {
-                warn!(our_idx, %sender, "received a message for the wrong consensus protocol");
->>>>>>> a3a0bea3
                 vec![ProtocolOutcome::Disconnect(sender)]
             }
             Ok(zug_msg) if zug_msg.instance_id() != self.instance_id() => {
@@ -2158,16 +2141,10 @@
         sender: NodeId,
         msg: SerializedMessage,
         _now: Timestamp,
-<<<<<<< HEAD
     ) -> (ProtocolOutcomes<C>, Option<SerializedMessage>) {
+        let our_idx = self.our_idx();
         match msg.deserialize_incoming::<SyncRequest<C>>() {
             Err(err) => {
-=======
-    ) -> (ProtocolOutcomes<C>, Option<EraMessage<C>>) {
-        let our_idx = self.our_idx();
-        match msg.try_into_zug() {
-            Err(_msg) => {
->>>>>>> a3a0bea3
                 warn!(
                     our_idx,
                     %sender,
@@ -2388,15 +2365,7 @@
             .map(|fault| match fault {
                 Fault::Direct(msg, content, sign) => {
                     vec![ProtocolOutcome::CreatedTargetedMessage(
-<<<<<<< HEAD
-                        SerializedMessage::from_message(&Message::Evidence(
-                            msg.clone(),
-                            content.clone(),
-                            *sign,
-                        )),
-=======
-                        Message::Evidence(msg, content, sign).into(),
->>>>>>> a3a0bea3
+                        SerializedMessage::from_message(&Message::Evidence(msg, content, sign)),
                         peer,
                     )]
                 }
