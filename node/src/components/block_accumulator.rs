--- conflicted
+++ resolved
@@ -156,21 +156,17 @@
             };
         }
 
-<<<<<<< HEAD
         if let StartingWith::LocalTip {
             block_hash,
             block_height,
+            era_id,
             is_last_block_before_activation,
         } = starting_with
         {
-            self.register_local_tip(block_height);
+            self.register_local_tip(block_height, era_id);
             if is_last_block_before_activation {
                 return SyncInstruction::Leap { block_hash };
             }
-=======
-        if let StartingWith::LocalTip(_, height, era_id) = starting_with {
-            self.register_local_tip(height, era_id);
->>>>>>> 4d6fe4c3
         }
 
         if self.should_sync(block_height) {
@@ -454,15 +450,9 @@
             .retain(|_parent, child| false == purged.contains(child));
     }
 
-<<<<<<< HEAD
     fn highest_usable_block_height(&self) -> Option<u64> {
-        let mut ret: Option<u64> = self.local_tip;
+        let mut ret: Option<u64> = self.local_tip.map(|local_tip| local_tip.height);
         for block_acceptor in &mut self.block_acceptors.values() {
-=======
-    fn highest_usable_block_height(&mut self) -> Option<u64> {
-        let mut ret: Option<u64> = self.local_tip.map(|local_tip| local_tip.height);
-        for block_acceptor in &mut self.block_acceptors.values_mut() {
->>>>>>> 4d6fe4c3
             if false == block_acceptor.has_sufficient_finality() {
                 continue;
             }
