use std::sync::Arc;

use casper_execution_engine::core::engine_state::executable_deploy_item::ExecutableDeployItem;
use casper_types::{
    bytesrepr::Bytes, runtime_args, system::standard_payment::ARG_AMOUNT, RuntimeArgs, SecretKey,
    U512,
};
use derive_more::From;
use itertools::Itertools;

use crate::{
    components::{consensus::BlockContext, fetcher::FetcherError},
    crypto::AsymmetricKeyExt,
    reactor::{EventQueueHandle, QueueKind, Scheduler},
    testing::TestRng,
<<<<<<< HEAD
    types::{BlockPayload, ChainspecRawBytes, TimeDiff},
=======
    types::{BlockPayload, DeployWithApprovals, TimeDiff},
>>>>>>> a7f6a648
    utils::{self, Loadable},
};

use super::*;

#[derive(Debug, From)]
enum ReactorEvent {
    #[from]
    BlockValidator(Event),
    #[from]
    Fetcher(FetcherRequest<Deploy>),
    #[from]
    Storage(StorageRequest),
}

impl From<BlockValidationRequest> for ReactorEvent {
    fn from(req: BlockValidationRequest) -> ReactorEvent {
        ReactorEvent::BlockValidator(req.into())
    }
}

struct MockReactor {
    scheduler: &'static Scheduler<ReactorEvent>,
}

impl MockReactor {
    fn new() -> Self {
        MockReactor {
            scheduler: utils::leak(Scheduler::new(QueueKind::weights())),
        }
    }

    async fn expect_block_validator_event(&self) -> Event {
        let ((_ancestor, reactor_event), _) = self.scheduler.pop().await;
        if let ReactorEvent::BlockValidator(event) = reactor_event {
            event
        } else {
            panic!("unexpected event: {:?}", reactor_event);
        }
    }

    async fn expect_fetch_deploy<T>(&self, deploy: T)
    where
        T: Into<Option<Deploy>>,
    {
        let ((_ancestor, reactor_event), _) = self.scheduler.pop().await;
        if let ReactorEvent::Fetcher(FetcherRequest {
            id,
            peer,
            responder,
        }) = reactor_event
        {
            match deploy.into() {
                None => {
                    responder
                        .respond(Err(FetcherError::Absent { id, peer }))
                        .await
                }
                Some(deploy) => {
                    assert_eq!(id, *deploy.id());
                    let response = FetchedData::FromPeer {
                        item: Box::new(deploy),
                        peer,
                    };
                    responder.respond(Ok(response)).await;
                }
            }
        } else {
            panic!("unexpected event: {:?}", reactor_event);
        }
    }
}

fn new_proposed_block(
    timestamp: Timestamp,
    deploys: Vec<DeployWithApprovals>,
    transfers: Vec<DeployWithApprovals>,
) -> ProposedBlock<ClContext> {
    // Accusations and ancestors are empty, and the random bit is always true:
    // These values are not checked by the block validator.
    let block_context = BlockContext::new(timestamp, vec![]);
    let block_payload = BlockPayload::new(deploys, transfers, vec![], true);
    ProposedBlock::new(Arc::new(block_payload), block_context)
}

fn new_deploy(rng: &mut TestRng, timestamp: Timestamp, ttl: TimeDiff) -> Deploy {
    let secret_key = SecretKey::random(rng);
    let chain_name = "chain".to_string();
    let payment = ExecutableDeployItem::ModuleBytes {
        module_bytes: Bytes::new(),
        args: runtime_args! { ARG_AMOUNT => U512::from(1) },
    };
    let session = ExecutableDeployItem::ModuleBytes {
        module_bytes: Bytes::new(),
        args: RuntimeArgs::new(),
    };
    let dependencies = vec![];
    let gas_price = 1;

    Deploy::new(
        timestamp,
        ttl,
        gas_price,
        dependencies,
        chain_name,
        payment,
        session,
        &secret_key,
        None,
    )
}

fn new_transfer(rng: &mut TestRng, timestamp: Timestamp, ttl: TimeDiff) -> Deploy {
    let secret_key = SecretKey::random(rng);
    let chain_name = "chain".to_string();
    let payment = ExecutableDeployItem::ModuleBytes {
        module_bytes: Bytes::new(),
        args: runtime_args! { ARG_AMOUNT => 1 },
    };
    let session = ExecutableDeployItem::Transfer {
        args: RuntimeArgs::new(),
    };
    let dependencies = vec![];
    let gas_price = 1;

    Deploy::new(
        timestamp,
        ttl,
        gas_price,
        dependencies,
        chain_name,
        payment,
        session,
        &secret_key,
        None,
    )
}

/// Validates a block using a `BlockValidator` component, and returns the result.
async fn validate_block(
    rng: &mut TestRng,
    timestamp: Timestamp,
    deploys: Vec<Deploy>,
    transfers: Vec<Deploy>,
) -> bool {
    // Assemble the block to be validated.
    let deploys_for_block = deploys
        .iter()
        .map(|deploy| DeployWithApprovals::new(*deploy.id(), deploy.approvals().clone()))
        .collect_vec();
    let transfers_for_block = transfers
        .iter()
        .map(|deploy| DeployWithApprovals::new(*deploy.id(), deploy.approvals().clone()))
        .collect_vec();
    let proposed_block = new_proposed_block(timestamp, deploys_for_block, transfers_for_block);

    // Create the reactor and component.
    let reactor = MockReactor::new();
    let effect_builder = EffectBuilder::new(EventQueueHandle::without_shutdown(reactor.scheduler));
    let (chainspec, _) = <(Chainspec, ChainspecRawBytes)>::from_resources("local");
    let mut block_validator = BlockValidator::new(Arc::new(chainspec));

    // Pass the block to the component. This future will eventually resolve to the result, i.e.
    // whether the block is valid or not.
    let bob_node_id = NodeId::random(rng);
    let validation_result =
        tokio::spawn(effect_builder.validate_block(bob_node_id, proposed_block.clone()));
    let event = reactor.expect_block_validator_event().await;
    let effects = block_validator.handle_event(effect_builder, rng, event);

    // If validity could already be determined, the effect will be the validation response.
    if block_validator.validation_states.is_empty() {
        assert_eq!(1, effects.len());
        for effect in effects {
            tokio::spawn(effect).await.unwrap(); // Response.
        }
        return validation_result.await.unwrap();
    }

    // Otherwise the effects must be requests to fetch the block's deploys.
    let fetch_results: Vec<_> = effects.into_iter().map(tokio::spawn).collect();

    // We make our mock reactor answer with the expected deploys and transfers:
    for deploy in deploys.into_iter().chain(transfers) {
        reactor.expect_fetch_deploy(deploy).await;
    }

    // The resulting `FetchResult`s are passed back into the component. When any deploy turns out
    // to be invalid, or once all of them have been validated, the component will respond.
    let mut effects = Effects::new();
    for fetch_result in fetch_results {
        let events = fetch_result.await.unwrap();
        assert_eq!(1, events.len());
        effects.extend(events.into_iter().flat_map(|found_deploy| {
            block_validator.handle_event(effect_builder, rng, found_deploy)
        }));
    }

    // We expect exactly one effect: the validation response. This will resolve the result.
    assert_eq!(1, effects.len());
    for effect in effects {
        tokio::spawn(effect).await.unwrap(); // Response.
    }
    validation_result.await.unwrap()
}

/// Verifies that a block without any deploys or transfers is valid.
#[tokio::test]
async fn empty_block() {
    assert!(validate_block(&mut TestRng::new(), 1000.into(), vec![], vec![]).await);
}

/// Verifies that the block validator checks deploy and transfer timestamps and ttl.
#[tokio::test]
async fn ttl() {
    // The ttl is 200, and our deploys and transfers have timestamps 900 and 1000. So the block
    // timestamp must be at least 1000 and at most 1100.
    let mut rng = TestRng::new();
    let ttl = TimeDiff::from(200);
    let deploys = vec![
        new_deploy(&mut rng, 1000.into(), ttl),
        new_deploy(&mut rng, 900.into(), ttl),
    ];
    let transfers = vec![
        new_transfer(&mut rng, 1000.into(), ttl),
        new_transfer(&mut rng, 900.into(), ttl),
    ];

    // Both 1000 and 1100 are timestamps compatible with the deploys and transfers.
    assert!(validate_block(&mut rng, 1000.into(), deploys.clone(), transfers.clone()).await);
    assert!(validate_block(&mut rng, 1100.into(), deploys.clone(), transfers.clone()).await);

    // A block with timestamp 999 can't contain a transfer or deploy with timestamp 1000.
    assert!(!validate_block(&mut rng, 999.into(), deploys.clone(), vec![]).await);
    assert!(!validate_block(&mut rng, 999.into(), vec![], transfers.clone()).await);
    assert!(!validate_block(&mut rng, 999.into(), deploys.clone(), transfers.clone()).await);

    // At time 1101, the deploy and transfer from time 900 have expired.
    assert!(!validate_block(&mut rng, 1101.into(), deploys.clone(), vec![]).await);
    assert!(!validate_block(&mut rng, 1101.into(), vec![], transfers.clone()).await);
    assert!(!validate_block(&mut rng, 1101.into(), deploys, transfers).await);
}

/// Verifies that a block is invalid if it contains a transfer in the `deploy_hashes` or a
/// non-transfer deploy in the `transfer_hashes`, or if it contains a replay.
#[tokio::test]
async fn transfer_deploy_mixup_and_replay() {
    let mut rng = TestRng::new();
    let ttl = TimeDiff::from(200);
    let timestamp = Timestamp::from(1000);
    let deploy1 = new_deploy(&mut rng, timestamp, ttl);
    let deploy2 = new_deploy(&mut rng, timestamp, ttl);
    let transfer1 = new_transfer(&mut rng, timestamp, ttl);
    let transfer2 = new_transfer(&mut rng, timestamp, ttl);

    // First we make sure that our transfers and deploys would normally be valid.
    let deploys = vec![deploy1.clone(), deploy2.clone()];
    let transfers = vec![transfer1.clone(), transfer2.clone()];
    assert!(validate_block(&mut rng, timestamp, deploys, transfers).await);

    // Now we hide a transfer in the deploys section. This should be invalid.
    let deploys = vec![deploy1.clone(), deploy2.clone(), transfer2.clone()];
    let transfers = vec![transfer1.clone()];
    assert!(!validate_block(&mut rng, timestamp, deploys, transfers).await);

    // A regular deploy in the transfers section is also invalid.
    let deploys = vec![deploy2.clone()];
    let transfers = vec![transfer1.clone(), deploy1.clone(), transfer2.clone()];
    assert!(!validate_block(&mut rng, timestamp, deploys, transfers).await);

    // Each deploy must be unique
    let deploys = vec![deploy1.clone(), deploy2.clone(), deploy1.clone()];
    let transfers = vec![transfer1.clone(), transfer2.clone()];
    assert!(!validate_block(&mut rng, timestamp, deploys, transfers).await);

    // And each transfer must be unique, too.
    let deploys = vec![deploy1.clone(), deploy2.clone()];
    let transfers = vec![transfer1.clone(), transfer2.clone(), transfer2.clone()];
    assert!(!validate_block(&mut rng, timestamp, deploys, transfers).await);
}<|MERGE_RESOLUTION|>--- conflicted
+++ resolved
@@ -13,11 +13,7 @@
     crypto::AsymmetricKeyExt,
     reactor::{EventQueueHandle, QueueKind, Scheduler},
     testing::TestRng,
-<<<<<<< HEAD
     types::{BlockPayload, ChainspecRawBytes, TimeDiff},
-=======
-    types::{BlockPayload, DeployWithApprovals, TimeDiff},
->>>>>>> a7f6a648
     utils::{self, Loadable},
 };
 
