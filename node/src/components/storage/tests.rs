--- conflicted
+++ resolved
@@ -1,12 +1,7 @@
 //! Unit tests for the storage component.
 
 use std::{
-<<<<<<< HEAD
     collections::{BTreeMap, HashMap, HashSet},
-=======
-    borrow::Cow,
-    collections::{HashMap, HashSet},
->>>>>>> 7d6100b3
     convert::TryFrom,
     fs::{self, File},
     sync::Arc,
@@ -17,12 +12,8 @@
 use serde::{Deserialize, Serialize};
 use smallvec::smallvec;
 
-<<<<<<< HEAD
+use casper_hashing::Digest;
 use casper_types::{EraId, ExecutionResult, ProtocolVersion, PublicKey, SecretKey, U512};
-=======
-use casper_hashing::Digest;
-use casper_types::{EraId, ExecutionResult, ProtocolVersion, PublicKey, SecretKey};
->>>>>>> 7d6100b3
 
 use super::{
     construct_block_body_to_block_header_reverse_lookup, garbage_collect_block_body_v2_db,
@@ -30,29 +21,16 @@
     Storage,
 };
 use crate::{
-<<<<<<< HEAD
     components::{
         consensus::EraReport,
         storage::lmdb_ext::{TransactionExt, WriteTransactionExt},
-=======
-    components::storage::lmdb_ext::{TransactionExt, WriteTransactionExt},
+    },
     crypto::AsymmetricKeyExt,
-    effect::{
-        requests::{StateStoreRequest, StorageRequest},
-        Multiple,
->>>>>>> 7d6100b3
-    },
-    crypto::{hash::Digest, AsymmetricKeyExt},
     effect::{requests::StorageRequest, Multiple},
     testing::{ComponentHarness, TestRng, UnitTestEvent},
     types::{
-<<<<<<< HEAD
         Block, BlockHash, BlockHeader, BlockPayload, BlockSignatures, Chainspec, Deploy,
         DeployHash, DeployMetadata, FinalitySignature, FinalizedBlock, HashingAlgorithmVersion,
-=======
-        Block, BlockHash, BlockHeader, BlockSignatures, Deploy, DeployHash, DeployMetadata,
-        FinalitySignature, HashingAlgorithmVersion,
->>>>>>> 7d6100b3
     },
     utils::{Loadable, WithDir},
 };
@@ -132,29 +110,6 @@
         Arc::new(chainspec),
         Some(reset_era_id),
         false,
-    )
-    .expect("could not create storage component fixture")
-}
-
-/// Storage component test fixture.
-///
-/// Creates a storage component in a temporary directory, but with a hard reset to a specified era.
-///
-/// # Panics
-///
-/// Panics if setting up the storage fixture fails.
-fn storage_fixture_with_hard_reset_and_protocol_version(
-    harness: &ComponentHarness<UnitTestEvent>,
-    reset_era_id: EraId,
-    protocol_version: ProtocolVersion,
-) -> Storage {
-    let cfg = new_config(harness);
-    Storage::new(
-        &WithDir::new(harness.tmp.path(), cfg),
-        Some(reset_era_id),
-        protocol_version,
-        false,
-        "test",
     )
     .expect("could not create storage component fixture")
 }
@@ -416,7 +371,6 @@
     )
     .expect("Could not create block")
 }
-
 #[test]
 fn test_get_block_header_and_sufficient_finality_signatures_by_height() {
     let mut harness = ComponentHarness::default();
@@ -431,7 +385,6 @@
     let alice_public_key = PublicKey::from(&alice_secret_key);
     let bob_secret_key = SecretKey::ed25519_from_bytes([2; SecretKey::ED25519_LENGTH]).unwrap();
     let bob_public_key = PublicKey::from(&bob_secret_key);
-
     {
         let FinalitySignature {
             public_key,
@@ -483,7 +436,7 @@
 
     {
         let block_header = storage
-            .get_block_header_by_hash(block.hash())
+            .read_block_header_by_hash(block.hash())
             .expect("should not throw exception")
             .expect("should not be None");
         assert_eq!(
@@ -500,7 +453,6 @@
     let switch_block = switch_block_for_block_header(block.header(), genesis_validator_weights);
     let was_new = put_block(&mut harness, &mut storage, Box::new(switch_block));
     assert!(was_new, "putting switch block should have returned `true`");
-
     {
         let block_header_with_metadata = storage
             .read_block_header_and_sufficient_finality_signatures_by_height(block.header().height())
@@ -515,7 +467,6 @@
             block_header_with_metadata.block_signatures, block_signatures,
             "Should have retrieved expected block signatures"
         );
-
         let block_with_metadata = storage
             .read_block_and_sufficient_finality_signatures_by_height(block.header().height())
             .expect("should not throw exception")
@@ -1159,6 +1110,7 @@
 fn should_create_subdir_named_after_network() {
     let harness = ComponentHarness::default();
     let cfg = new_config(&harness);
+
     let network_name = "test";
     let mut chainspec = Chainspec::from_resources("local");
     chainspec.network_config.name = network_name.to_string();
@@ -1429,12 +1381,6 @@
             block_body_merkle.clone().take_hashes_and_proofs()
         {
             assert_eq!(
-<<<<<<< HEAD
-                txn.get_value::<_, [Digest; 2]>(storage.block_body_v2_db, &node_hash)
-                    .unwrap()
-                    .unwrap(),
-                [value_hash, proof_of_rest]
-=======
                 txn.get_value_bytesrepr::<_, (Digest, Digest)>(
                     storage.block_body_v2_db,
                     &node_hash
@@ -1442,16 +1388,11 @@
                 .unwrap()
                 .unwrap(),
                 (value_hash, proof_of_rest)
->>>>>>> 7d6100b3
             );
         }
 
         assert_eq!(
-<<<<<<< HEAD
-            txn.get_value::<_, Vec<DeployHash>>(
-=======
             txn.get_value_bytesrepr::<_, Vec<DeployHash>>(
->>>>>>> 7d6100b3
                 storage.deploy_hashes_db,
                 block_body_merkle.deploy_hashes.value_hash()
             )
@@ -1461,11 +1402,7 @@
         );
 
         assert_eq!(
-<<<<<<< HEAD
-            txn.get_value::<_, Vec<DeployHash>>(
-=======
             txn.get_value_bytesrepr::<_, Vec<DeployHash>>(
->>>>>>> 7d6100b3
                 storage.transfer_hashes_db,
                 block_body_merkle.transfer_hashes.value_hash()
             )
@@ -1475,11 +1412,7 @@
         );
 
         assert_eq!(
-<<<<<<< HEAD
-            txn.get_value::<_, PublicKey>(
-=======
             txn.get_value_bytesrepr::<_, PublicKey>(
->>>>>>> 7d6100b3
                 storage.proposer_db,
                 block_body_merkle.proposer.value_hash()
             )
@@ -1493,11 +1426,7 @@
 
     for (i, expected_block) in blocks.into_iter().enumerate() {
         assert_eq!(
-<<<<<<< HEAD
             get_block_at_height(&mut storage, height + i as u64),
-=======
-            get_block_at_height(&mut harness, &mut storage, height + i as u64),
->>>>>>> 7d6100b3
             Some(expected_block)
         );
     }
