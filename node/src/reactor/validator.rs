--- conflicted
+++ resolved
@@ -10,12 +10,8 @@
 use derive_more::From;
 use rand::Rng;
 use serde::{Deserialize, Serialize};
-<<<<<<< HEAD
-use tracing::warn;
+use tracing::info;
 use types::U512;
-=======
-use tracing::info;
->>>>>>> 21949dcf
 
 use crate::{
     components::{
