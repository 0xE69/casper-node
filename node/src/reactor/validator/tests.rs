use std::{collections::HashSet, time::Duration};

use anyhow::bail;
use rand::Rng;
use tempfile::TempDir;

use casper_execution_engine::{core::engine_state::genesis::GenesisAccount, shared::motes::Motes};
use casper_types::U512;

use crate::{
    components::{consensus::EraId, small_network, storage},
    crypto::asymmetric_key::{PublicKey, SecretKey},
    reactor::{initializer, joiner, validator, Runner},
    testing::{self, network::Network, ConditionCheckReactor, TestRng},
<<<<<<< HEAD
    types::{Motes, Timestamp},
=======
>>>>>>> aafc4707
    utils::{External, Loadable, WithDir, RESOURCES_PATH},
    Chainspec,
};

struct TestChain {
    keys: Vec<SecretKey>,
    storages: Vec<TempDir>,
    chainspec: Chainspec,
}

type Nodes = crate::testing::network::Nodes<validator::Reactor<TestRng>>;

impl TestChain {
    /// Instantiates a new test chain configuration.
    ///
    /// Generates secret keys for `size` validators and creates a matching chainspec.
    fn new(rng: &mut TestRng, size: usize) -> Self {
        // Create a secret key for each validator.
        let keys: Vec<SecretKey> = (0..size).map(|_| SecretKey::random(rng)).collect();

        // Load the `local` chainspec.
        let mut chainspec = Chainspec::from_resources("local/chainspec.toml");

        // Override accounts with those generated from the keys.
        chainspec.genesis.accounts = keys
            .iter()
            .map(|secret_key| {
                let public_key: PublicKey = secret_key.into();
                GenesisAccount::new(
                    public_key.into(),
                    public_key.to_account_hash(),
                    Motes::new(U512::from(rng.gen_range(10000, 99999999))),
                    Motes::new(U512::from(rng.gen_range(100, 999))),
                )
            })
            .collect();
        // TODO: This is duplicated. Remove the `HighwayConfig` field.
        chainspec.genesis.timestamp = Timestamp::now();
        chainspec.genesis.highway_config.genesis_era_start_timestamp = Timestamp::now();

        TestChain {
            keys,
            chainspec,
            storages: Vec::new(),
        }
    }

    /// Creates an initializer/validator configuration for the `idx`th validator.
    fn create_node_config(&mut self, idx: usize, first_node_port: u16) -> validator::Config {
        // Start with a default configuration.
        let mut cfg = validator::Config::default();

        // Set the network configuration.
        cfg.network = if idx == 0 {
            small_network::Config::default_local_net_first_node(first_node_port)
        } else {
            small_network::Config::default_local_net(first_node_port)
        };

        // Set the correct chainspec...
        cfg.node.chainspec_config_path = External::value(self.chainspec.clone());

        // ...and the secret key for our validator.
        cfg.consensus.secret_key_path = External::value(self.keys[idx].duplicate());

        // Additionally set up storage in a temporary directory.
        let (storage_cfg, temp_dir) = storage::Config::default_for_tests();
        self.storages.push(temp_dir);
        cfg.storage = storage_cfg;

        cfg
    }

    async fn create_initialized_network(
        &mut self,
        rng: &mut TestRng,
    ) -> anyhow::Result<Network<validator::Reactor<TestRng>>> {
        let root = RESOURCES_PATH.join("local");

        let mut network: Network<validator::Reactor<TestRng>> = Network::new();
        let first_node_port = testing::unused_port_on_localhost();

        for idx in 0..self.keys.len() {
            let cfg = self.create_node_config(idx, first_node_port);

            // We create an initializer reactor here and run it to completion.
            let mut initializer_runner =
                Runner::<initializer::Reactor, TestRng>::new(WithDir::new(root.clone(), cfg), rng)
                    .await?;
            initializer_runner.run(rng).await;

            // Now we can construct the actual node.
            let initializer = initializer_runner.into_inner();
            if !initializer.stopped_successfully() {
                bail!("failed to initialize successfully");
            }

            let mut joiner_runner = Runner::<joiner::Reactor, TestRng>::new(
                WithDir::new(root.clone(), initializer),
                rng,
            )
            .await?;
            joiner_runner.run(rng).await;

            let config = joiner_runner.into_inner().into_validator_config().await;

            network
                .add_node_with_config(config, rng)
                .await
                .expect("could not add node to reactor");
        }

        Ok(network)
    }
}

/// Get the set of era IDs from a runner.
fn era_ids(
    runner: &Runner<ConditionCheckReactor<validator::Reactor<TestRng>>, TestRng>,
) -> HashSet<EraId> {
    runner
        .reactor()
        .inner()
        .consensus()
        .active_eras()
        .keys()
        .cloned()
        .collect()
}

#[tokio::test]
async fn run_validator_network() {
    testing::init_logging();

    let mut rng = TestRng::new();

    // Instantiate a new chain with a fixed size.
    const NETWORK_SIZE: usize = 5;
    let mut chain = TestChain::new(&mut rng, NETWORK_SIZE);

    let mut net = chain
        .create_initialized_network(&mut rng)
        .await
        .expect("network initialization failed");

    let is_in_era = |era_num| {
        move |nodes: &Nodes| {
            let first_node = nodes.values().next().expect("need at least one node");

            // Get a list of eras from the first node.
            let expected_eras = era_ids(&first_node);

            // Return if not in expected era yet.
            if expected_eras.len() <= era_num {
                return false;
            }

            // Ensure eras are all the same for all other nodes.
            nodes
                .values()
                .map(era_ids)
                .all(|eras| eras == expected_eras)
        }
    };

    // Wait for all nodes to agree on one era.
    net.settle_on(&mut rng, is_in_era(1), Duration::from_secs(60))
        .await;

    net.settle_on(&mut rng, is_in_era(2), Duration::from_secs(60))
        .await;
}<|MERGE_RESOLUTION|>--- conflicted
+++ resolved
@@ -12,10 +12,7 @@
     crypto::asymmetric_key::{PublicKey, SecretKey},
     reactor::{initializer, joiner, validator, Runner},
     testing::{self, network::Network, ConditionCheckReactor, TestRng},
-<<<<<<< HEAD
-    types::{Motes, Timestamp},
-=======
->>>>>>> aafc4707
+    types::Timestamp,
     utils::{External, Loadable, WithDir, RESOURCES_PATH},
     Chainspec,
 };
