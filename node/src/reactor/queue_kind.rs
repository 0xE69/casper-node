//! Queue kinds.
//!
//! The reactor's event queue uses different queues to group events by priority and polls them in a
//! round-robin manner. This way, events are only competing for time within one queue, non-congested
//! queues can always assume to be speedily processed.

use std::{fmt::Display, num::NonZeroUsize};

use enum_iterator::IntoEnumIterator;
use serde::Serialize;

/// Scheduling priority.
///
/// Priorities are ordered from lowest to highest.
<<<<<<< HEAD
#[derive(Copy, Clone, Debug, Eq, PartialEq, Hash, IntoEnumIterator, Serialize)]
=======
#[derive(Copy, Clone, Debug, Eq, PartialEq, Hash, IntoEnumIterator, Ord, PartialOrd)]
>>>>>>> ccb3420b
pub enum QueueKind {
    /// Network events that were initiated outside of this node.
    ///
    /// Their load may vary and grouping them together in one queue aides DoS protection.
    NetworkIncoming,
    /// Network events that were initiated by the local node, such as outgoing messages.
    Network,
    /// Events of unspecified priority.
    ///
    /// This is the default queue.
    Regular,
    /// Reporting events on the local node.
    ///
    /// Metric events take precedence over most other events since missing a request for metrics
    /// might cause the requester to assume that the node is down and forcefully restart it.
    Api,
}

impl Display for QueueKind {
    fn fmt(&self, f: &mut std::fmt::Formatter<'_>) -> std::fmt::Result {
        let str_value = match self {
            QueueKind::NetworkIncoming => "NetworkIncoming",
            QueueKind::Network => "Network",
            QueueKind::Regular => "Regular",
            QueueKind::Api => "Api",
        };
        write!(f, "{}", str_value)
    }
}

impl Default for QueueKind {
    fn default() -> Self {
        QueueKind::Regular
    }
}

impl QueueKind {
    /// Returns the weight of a specific queue.
    ///
    /// The weight determines how many events are at most processed from a specific queue during
    /// each event processing round.
    fn weight(self) -> NonZeroUsize {
        NonZeroUsize::new(match self {
            QueueKind::NetworkIncoming => 4,
            QueueKind::Network => 4,
            QueueKind::Regular => 8,
            QueueKind::Api => 16,
        })
        .expect("weight must be positive")
    }

    /// Return weights of all possible `Queue`s.
    pub(crate) fn weights() -> Vec<(Self, NonZeroUsize)> {
        QueueKind::into_enum_iter()
            .map(|q| (q, q.weight()))
            .collect()
    }

    pub(crate) fn metrics_name(&self) -> &str {
        match self {
            QueueKind::NetworkIncoming => "network_incoming",
            QueueKind::Network => "network",
            QueueKind::Regular => "regular",
            QueueKind::Api => "api",
        }
    }
}<|MERGE_RESOLUTION|>--- conflicted
+++ resolved
@@ -12,11 +12,7 @@
 /// Scheduling priority.
 ///
 /// Priorities are ordered from lowest to highest.
-<<<<<<< HEAD
-#[derive(Copy, Clone, Debug, Eq, PartialEq, Hash, IntoEnumIterator, Serialize)]
-=======
-#[derive(Copy, Clone, Debug, Eq, PartialEq, Hash, IntoEnumIterator, Ord, PartialOrd)]
->>>>>>> ccb3420b
+#[derive(Copy, Clone, Debug, Eq, PartialEq, Hash, IntoEnumIterator, PartialOrd, Ord, Serialize)]
 pub enum QueueKind {
     /// Network events that were initiated outside of this node.
     ///
