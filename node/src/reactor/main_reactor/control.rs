use std::time::Duration;
use tracing::{debug, error, info, trace, warn};

use casper_hashing::Digest;
use casper_types::{EraId, PublicKey, TimeDiff, Timestamp};

use crate::{
    components::{
        block_accumulator::{StartingWith, SyncInstruction},
        block_synchronizer,
        block_synchronizer::BlockSynchronizerProgress,
        consensus::EraReport,
        contract_runtime::ExecutionPreState,
        deploy_buffer::{self, DeployBuffer},
        diagnostics_port, event_stream_server, rest_server, rpc_server, small_network, sync_leaper,
        sync_leaper::LeapStatus,
        upgrade_watcher, InitializedComponent, ValidatorBoundComponent,
    },
    effect::{requests::BlockSynchronizerRequest, EffectBuilder, EffectExt, Effects},
    reactor::{
        self,
        main_reactor::{
            catch_up_instruction::CatchUpInstruction, keep_up_instruction::KeepUpInstruction,
            utils, validate_instruction::ValidateInstruction, MainEvent, MainReactor, ReactorState,
        },
    },
    types::{ActivationPoint, BlockHash, BlockHeader, BlockPayload, FinalizedBlock, Item},
    utils::DisplayIter,
    NodeRng,
};

/// Cranking delay when encountered a non-switch block when checking the validator status.
const VALIDATION_STATUS_DELAY_FOR_NON_SWITCH_BLOCK: Duration = Duration::from_secs(2);

/// Allow the runner to shut down cleanly before shutting down the reactor.
const DELAY_BEFORE_SHUTDOWN: Duration = Duration::from_secs(2);

impl MainReactor {
    pub(super) fn crank(
        &mut self,
        effect_builder: EffectBuilder<MainEvent>,
        rng: &mut NodeRng,
    ) -> Effects<MainEvent> {
        let (delay, mut effects) = self.do_crank(effect_builder, rng);
        effects.extend(
            async move {
                if !delay.is_zero() {
                    tokio::time::sleep(delay).await
                }
            }
            .event(|_| MainEvent::ReactorCrank),
        );
        effects
    }

    fn do_crank(
        &mut self,
        effect_builder: EffectBuilder<MainEvent>,
        rng: &mut NodeRng,
    ) -> (Duration, Effects<MainEvent>) {
        match self.state {
            ReactorState::Initialize => match self.initialize_next_component() {
                Some(effects) => (Duration::ZERO, effects),
                None => {
                    info!("Initialize: switch to CatchUp");
                    self.state = ReactorState::CatchUp;
                    (Duration::ZERO, Effects::new())
                }
            },
            ReactorState::CatchUp => match self.catch_up_instruction(effect_builder, rng) {
                CatchUpInstruction::CommitGenesis => match self.commit_genesis(effect_builder) {
                    Ok(effects) => {
                        info!("CatchUp: switch to Validate at genesis");
                        self.state = ReactorState::Validate;
                        (Duration::ZERO, effects)
                    }
                    Err(msg) => (Duration::ZERO, utils::new_shutdown_effect(msg)),
                },
                CatchUpInstruction::CommitUpgrade(highest_header) => {
                    match self.commit_upgrade(effect_builder, highest_header) {
                        Ok(effects) => {
                            info!("CatchUp: switch to Validate after upgrade");
                            self.state = ReactorState::Validate;
                            // todo! - don't rely on this 5 sec delay.  However, without it we drop
                            //         back to KeepUp and sync the immediate switch block before we
                            //         bounce back to Validating.
                            (Duration::from_secs(5), effects)
                        }
                        Err(msg) => (Duration::ZERO, utils::new_shutdown_effect(msg)),
                    }
                }
                CatchUpInstruction::CaughtUp => {
                    info!("CatchUp: switch to KeepUp");
                    self.state = ReactorState::KeepUp;
                    (Duration::ZERO, Effects::new())
                }
                CatchUpInstruction::Shutdown(msg) => {
                    (Duration::ZERO, utils::new_shutdown_effect(msg))
                }
                CatchUpInstruction::Do(wait, effects) => {
                    debug!("CatchUp: node is processing effects");
                    (wait, effects)
                }
                CatchUpInstruction::CheckLater(msg, wait) => {
                    debug!("CatchUp: {}", msg);
                    (wait, Effects::new())
                }
            },
            ReactorState::KeepUp => {
                match self.keep_up_instruction(effect_builder, rng) {
                    KeepUpInstruction::Validate(effects) => {
                        // node is in validator set and consensus has what it needs to validate
                        info!("KeepUp: switch to Validate");
                        self.state = ReactorState::Validate;
                        self.block_synchronizer.pause();
                        (Duration::ZERO, effects)
                    }
                    KeepUpInstruction::CatchUp => {
                        info!("KeepUp: switch to CatchUp");
                        self.state = ReactorState::CatchUp;
                        (Duration::ZERO, Effects::new())
                    }
                    KeepUpInstruction::Do(wait, effects) => {
                        debug!("KeepUp: node is processing effects");
                        (wait, effects)
                    }
                    KeepUpInstruction::CheckLater(msg, wait) => {
                        debug!("KeepUp: {}", msg);
                        (wait, Effects::new())
                    }
                }
            }
            ReactorState::Validate => match self.validate_instruction(effect_builder, rng) {
                ValidateInstruction::NonSwitchBlock => {
                    (VALIDATION_STATUS_DELAY_FOR_NON_SWITCH_BLOCK, Effects::new())
                }
                ValidateInstruction::KeepUp => {
                    info!("Validate: switch to KeepUp");
                    self.state = ReactorState::KeepUp;
                    self.block_synchronizer.resume();
                    (Duration::ZERO, Effects::new())
                }
                ValidateInstruction::Do(wait, effects) => {
                    trace!("Validate: node is processing effects");
                    (wait, effects)
                }
                ValidateInstruction::CheckLater(msg, wait) => {
                    debug!("Validate: {}", msg);
                    (wait, Effects::new())
                }
            },
            ReactorState::Upgrade => {
                // noop ... patiently wait for the runner to shut down cleanly
                (DELAY_BEFORE_SHUTDOWN, Effects::new())
            }
        }
    }

    fn initialize_next_component(&mut self) -> Option<Effects<MainEvent>> {
        if let Some(effects) = utils::initialize_component(
            &mut self.diagnostics_port,
            "diagnostics",
            MainEvent::DiagnosticsPort(diagnostics_port::Event::Initialize),
        ) {
            return Some(effects);
        }
        if let Some(effects) = utils::initialize_component(
            &mut self.upgrade_watcher,
            "upgrade_watcher",
            MainEvent::UpgradeWatcher(upgrade_watcher::Event::Initialize),
        ) {
            return Some(effects);
        }
        if let Some(effects) = utils::initialize_component(
            &mut self.small_network,
            "small_network",
            MainEvent::Network(small_network::Event::Initialize),
        ) {
            return Some(effects);
        }
        if let Some(effects) = utils::initialize_component(
            &mut self.event_stream_server,
            "event_stream_server",
            MainEvent::EventStreamServer(event_stream_server::Event::Initialize),
        ) {
            return Some(effects);
        }
        if let Some(effects) = utils::initialize_component(
            &mut self.rest_server,
            "rest_server",
            MainEvent::RestServer(rest_server::Event::Initialize),
        ) {
            return Some(effects);
        }
        if let Some(effects) = utils::initialize_component(
            &mut self.rpc_server,
            "rpc_server",
            MainEvent::RpcServer(rpc_server::Event::Initialize),
        ) {
            return Some(effects);
        }
        if let Some(effects) = utils::initialize_component(
            &mut self.block_synchronizer,
            "block_synchronizer",
            MainEvent::BlockSynchronizer(block_synchronizer::Event::Initialize),
        ) {
            return Some(effects);
        }
        if <DeployBuffer as InitializedComponent<MainEvent>>::is_uninitialized(&self.deploy_buffer)
        {
            let timestamp = self.recent_switch_block_headers.last().map_or_else(
                Timestamp::now,
                |switch_block| {
                    switch_block
                        .timestamp()
                        .saturating_sub(self.chainspec.deploy_config.max_ttl)
                },
            );
            let blocks = match self.storage.read_blocks_since(timestamp) {
                Ok(blocks) => blocks,
                Err(err) => {
                    return Some(utils::new_shutdown_effect(format!(
                        "fatal block store error when attempting to read highest blocks: {}",
                        err
                    )))
                }
            };
            let event = deploy_buffer::Event::Initialize(blocks);
            if let Some(effects) = utils::initialize_component(
                &mut self.deploy_buffer,
                "deploy_buffer",
                MainEvent::DeployBuffer(event),
            ) {
                return Some(effects);
            }
        }
        None
    }

    fn catch_up_instruction(
        &mut self,
        effect_builder: EffectBuilder<MainEvent>,
        rng: &mut NodeRng,
    ) -> CatchUpInstruction {
        let block_sync_progress = self.block_synchronizer.catch_up_progress();
        debug!("CatchUp: {:?}", block_sync_progress);
        let starting_with = match block_sync_progress {
            BlockSynchronizerProgress::Idle => {
                match self.trusted_hash {
                    None => {
                        // no trusted hash provided use local tip if available
                        match self.storage.read_highest_complete_block() {
                            Ok(Some(block)) => {
                                // -+ : leap w/ local tip
                                info!("CatchUp: local tip detected, no trusted hash");
                                if block.header().is_switch_block() {
                                    self.switch_block = Some(block.id());
                                }
<<<<<<< HEAD
                                let is_last_block_before_activation = self
                                    .chainspec
                                    .protocol_config
                                    .is_last_block_before_activation(block.header());
                                StartingWith::LocalTip {
                                    block_hash: *block.hash(),
                                    block_height: block.height(),
                                    is_last_block_before_activation,
                                }
=======
                                StartingWith::LocalTip(
                                    *block.hash(),
                                    block.height(),
                                    block.header().era_id(),
                                )
>>>>>>> 4d6fe4c3
                            }
                            Ok(None) if self.switch_block.is_none() => {
                                if let ActivationPoint::Genesis(timestamp) =
                                    self.chainspec.protocol_config.activation_point
                                {
                                    let timediff = timestamp.saturating_diff(Timestamp::now());
                                    if timediff > TimeDiff::default() {
                                        return CatchUpInstruction::CheckLater(
                                            "CatchUp: waiting for genesis activation point"
                                                .to_string(),
                                            Duration::from(timediff),
                                        );
                                    } else {
                                        match self.chainspec.network_config.is_genesis_validator(
                                            self.validator_matrix.public_signing_key(),
                                        ) {
                                            Some(true) => {
                                                info!("CatchUp: genesis validator");
                                                return CatchUpInstruction::CommitGenesis;
                                            }
                                            Some(false) | None => {
                                                info!("CatchUp: genesis non-validator");
                                            }
                                        }
                                    }
                                }
                                // -- : no trusted hash, no local block
                                return CatchUpInstruction::Shutdown(
                                    "CatchUp: cannot proceed without trusted hash".to_string(),
                                );
                            }
                            Ok(None) => {
                                debug!("CatchUp: waiting to store genesis immediate switch block");
                                return CatchUpInstruction::CheckLater(
                                    "CatchUp: waiting for genesis immediate switch block to be stored"
                                        .to_string(),
                                    self.control_logic_default_delay.into()
                                );
                            }
                            Err(err) => {
                                return CatchUpInstruction::Shutdown(format!(
                                    "CatchUp: fatal block store error when attempting to read highest \
                                    complete block: {}",
                                    err
                                ));
                            }
                        }
                    }
                    Some(trusted_hash) => {
                        // if we have a trusted hash and we have a local tip, use the higher
                        match self.storage.read_block_header(&trusted_hash) {
                            Ok(Some(trusted_header)) => {
                                match self.storage.read_highest_complete_block() {
                                    Ok(Some(block)) => {
                                        // ++ : leap w/ the higher of local tip or trusted hash
                                        let trusted_height = trusted_header.height();
                                        if trusted_height > block.height() {
                                            StartingWith::BlockIdentifier(
                                                trusted_hash,
                                                trusted_height,
                                            )
                                        } else {
                                            let is_last_block_before_activation = self
                                                .chainspec
                                                .protocol_config
                                                .is_last_block_before_activation(block.header());
                                            StartingWith::LocalTip {
                                                block_hash: *block.hash(),
                                                block_height: block.height(),
                                                is_last_block_before_activation,
                                            }
                                        }
                                    }
                                    Ok(None) => {
                                        // should be unreachable if we've gotten this far
                                        StartingWith::Hash(trusted_hash)
                                    }
                                    Err(_) => {
                                        return CatchUpInstruction::Shutdown(
                                            "CatchUp: fatal block store error when attempting to \
                                            read highest complete block"
                                                .to_string(),
                                        );
                                    }
                                }
                            }
                            Ok(None) => {
                                // +- : leap w/ config hash
                                StartingWith::Hash(trusted_hash)
                            }
                            Err(err) => {
                                return CatchUpInstruction::Shutdown(format!(
                                    "CatchUp: fatal block store error when attempting to read \
                                    highest complete block: {}",
                                    err
                                ));
                            }
                        }
                    }
                }
            }
            BlockSynchronizerProgress::Syncing(block_hash, maybe_block_height, last_progress) => {
                // do idleness / reattempt checking
                if Timestamp::now().saturating_diff(last_progress) > self.idle_tolerance {
                    self.attempts += 1;
                    if self.attempts > self.max_attempts {
                        return CatchUpInstruction::Shutdown(
                            "CatchUp: block sync idleness exceeded reattempt tolerance".to_string(),
                        );
                    }
                }
                // if any progress has been made, reset attempts
                if last_progress > self.last_progress {
                    debug!("CatchUp: syncing last_progress: {}", last_progress);
                    self.last_progress = last_progress;
                    self.attempts = 0;
                }
                match maybe_block_height {
                    None => StartingWith::Hash(block_hash),
                    Some(block_height) => StartingWith::BlockIdentifier(block_hash, block_height),
                }
            }
            BlockSynchronizerProgress::Synced(block_hash, block_height) => {
                StartingWith::SyncedBlockIdentifier(block_hash, block_height)
            }
        };
        debug!("CatchUp: starting with {:?}", starting_with);

        // the block accumulator should be receiving blocks via gossiping
        // and usually has some awareness of the chain ahead of our tip
        let sync_instruction = self.block_accumulator.sync_instruction(starting_with);
        debug!("CatchUp: sync_instruction: {:?}", sync_instruction);
        match sync_instruction {
            SyncInstruction::Leap { block_hash } => {
                let leap_status = self.sync_leaper.leap_status();
                trace!("CatchUp: leap_status: {:?}", leap_status);
                match leap_status {
                    ls @ LeapStatus::Inactive | ls @ LeapStatus::Failed { .. } => {
                        if let LeapStatus::Failed {
                            error,
                            block_hash: _,
                            from_peers: _,
                            in_flight: _,
                        } = ls
                        {
                            self.attempts += 1;
                            if self.attempts > self.max_attempts {
                                return CatchUpInstruction::Shutdown(format!(
                                    "CatchUp: failed leap exceeded reattempt tolerance: {}",
                                    error,
                                ));
                            }
                        }
                        let peers_to_ask = self.small_network.fully_connected_peers_random(
                            rng,
<<<<<<< HEAD
                            self.chainspec
                                .core_config
                                .sync_leap_simultaneous_peer_requests
                                as usize,
=======
                            self.chainspec.core_config.simultaneous_peer_requests,
>>>>>>> 4d6fe4c3
                        );
                        if peers_to_ask.is_empty() {
                            info!("CatchUp: awaiting peers before attempting sync leap");
                            return CatchUpInstruction::CheckLater(
                                "awaiting peers before attempting sync leap".to_string(),
                                Duration::from_secs(2),
                            );
                        }
                        info!(
                            "CatchUp: initiating sync leap for {} using peers {}",
                            block_hash,
                            DisplayIter::new(&peers_to_ask)
                        );

                        let effects = effect_builder.immediately().event(move |_| {
                            MainEvent::SyncLeaper(sync_leaper::Event::AttemptLeap {
                                block_hash,
                                peers_to_ask,
                            })
                        });
<<<<<<< HEAD
                        return CatchUpInstruction::Do(Duration::from_secs(1), effects);
=======
                        info!("CatchUp: initiating sync leap for: {}", block_hash);
                        return CatchUpInstruction::Do(
                            self.control_logic_default_delay.into(),
                            effects,
                        );
>>>>>>> 4d6fe4c3
                    }
                    LeapStatus::Awaiting { .. } => {
                        return CatchUpInstruction::CheckLater(
                            "sync leaper is awaiting response".to_string(),
                            self.control_logic_default_delay.into(),
                        );
                    }
                    LeapStatus::Received {
                        best_available,
                        from_peers,
                        ..
                    } => {
                        debug!("CatchUp: sync leap received: {:?}", best_available);
                        info!(
                            "CatchUp: sync leap received for: {:?}",
                            best_available.trusted_block_header.block_hash()
                        );
                        for validator_weights in best_available.era_validator_weights(
                            self.validator_matrix.fault_tolerance_threshold(),
                        ) {
                            self.validator_matrix
                                .register_era_validator_weights(validator_weights);
                        }

                        let leap_highest_header = best_available.highest_block_header().0;
                        if Some(leap_highest_header.block_hash()) == self.switch_block
                            && self
                                .chainspec
                                .protocol_config
                                .is_last_block_before_activation(leap_highest_header)
                        {
                            info!("committing upgrade");
                            return CatchUpInstruction::CommitUpgrade(Box::new(
                                best_available.highest_block_header().0.clone(),
                            ));
                        }

                        self.block_synchronizer.register_sync_leap(
                            &*best_available,
                            from_peers,
                            true,
                            self.chainspec.core_config.simultaneous_peer_requests,
                        );
                        self.block_accumulator.handle_validators(effect_builder);
                        let effects = effect_builder.immediately().event(|_| {
                            MainEvent::BlockSynchronizerRequest(BlockSynchronizerRequest::NeedNext)
                        });
                        return CatchUpInstruction::Do(Duration::ZERO, effects);
                    }
                }
            }
            SyncInstruction::BlockSync { block_hash } => {
                self.block_synchronizer.register_block_by_hash(
                    block_hash,
                    true,
                    true,
                    self.chainspec.core_config.simultaneous_peer_requests,
                );

                // once started NeedNext should perpetuate until nothing is needed
                let mut effects = Effects::new();
                effects.extend(effect_builder.immediately().event(|_| {
                    MainEvent::BlockSynchronizerRequest(BlockSynchronizerRequest::NeedNext)
                }));
                return CatchUpInstruction::Do(Duration::ZERO, effects);
            }
            SyncInstruction::BlockExec { .. } => {
                let msg = "BlockExec is not valid while in CatchUp mode".to_string();
                error!("{}", msg);
                return CatchUpInstruction::Shutdown(msg);
            }
            SyncInstruction::CaughtUp => {
                if let Err(msg) = self.check_should_shutdown_for_upgrade() {
                    return CatchUpInstruction::Shutdown(msg);
                }
            }
        }
        // there are no catch up or shutdown instructions, so we must be caught up
        CatchUpInstruction::CaughtUp
    }

    fn keep_up_instruction(
        &mut self,
        effect_builder: EffectBuilder<MainEvent>,
        rng: &mut NodeRng,
    ) -> KeepUpInstruction {
        match self.check_should_validate(effect_builder, rng) {
            (true, Some(effects)) => {
                info!("KeepUp: go to Validate");
                return KeepUpInstruction::Validate(effects);
            }
            (_, Some(effects)) => {
                // shutting down per consensus
                return KeepUpInstruction::Do(Duration::ZERO, effects);
            }
            (_, None) => {
                // remain in KeepUp
            }
        }

        let starting_with = match self.block_synchronizer.keep_up_progress() {
            BlockSynchronizerProgress::Idle => match self.storage.read_highest_complete_block() {
<<<<<<< HEAD
                Ok(Some(block)) => StartingWith::LocalTip {
                    block_hash: block.id(),
                    block_height: block.height(),
                    is_last_block_before_activation: false,
                },
=======
                Ok(Some(block)) => {
                    StartingWith::LocalTip(block.id(), block.height(), block.header().era_id())
                }
>>>>>>> 4d6fe4c3
                Ok(None) => {
                    error!("KeepUp: block synchronizer idle, local storage has no complete blocks");
                    return KeepUpInstruction::CatchUp;
                }
                Err(err) => {
                    return KeepUpInstruction::Do(
                        Duration::ZERO,
                        utils::new_shutdown_effect(format!(
                            "fatal storage error read_highest_complete_block: {}",
                            err
                        )),
                    )
                }
            },
            BlockSynchronizerProgress::Syncing(block_hash, block_height, last_progress) => {
                // do idleness / reattempt checking
                if Timestamp::now().saturating_diff(last_progress) > self.idle_tolerance {
                    self.attempts += 1;
                } else {
                    // if any progress has been made, reset attempts
                    if last_progress > self.last_progress {
                        debug!("KeepUp: syncing last_progress: {}", last_progress);
                        self.last_progress = last_progress;
                        self.attempts = 0;
                    }
                }
                match block_height {
                    None => StartingWith::Hash(block_hash),
                    Some(height) => StartingWith::BlockIdentifier(block_hash, height),
                }
            }
            BlockSynchronizerProgress::Synced(block_hash, block_height) => {
                debug!("KeepUp: executable block: {}", block_hash);
                StartingWith::ExecutableBlock(block_hash, block_height)
            }
        };

        debug!("KeepUp: starting with {:?}", starting_with);
        let sync_instruction = self.block_accumulator.sync_instruction(starting_with);
        debug!("KeepUp: sync_instruction {:?}", sync_instruction);
        match sync_instruction {
            SyncInstruction::Leap { .. } => KeepUpInstruction::CatchUp,
            SyncInstruction::BlockSync { block_hash } => {
                debug!("KeepUp: BlockSync: {:?}", block_hash);
                self.block_synchronizer.register_block_by_hash(
                    block_hash,
                    false,
                    true,
                    self.chainspec.core_config.simultaneous_peer_requests,
                );
                let effects = effect_builder.immediately().event(|_| {
                    MainEvent::BlockSynchronizerRequest(BlockSynchronizerRequest::NeedNext)
                });
                KeepUpInstruction::Do(Duration::ZERO, effects)
            }
            SyncInstruction::BlockExec {
                block_hash,
                next_block_hash,
            } => {
                debug!("KeepUp: BlockExec: {:?}", block_hash);
                match self.enqueue_executable_block(effect_builder, block_hash) {
                    Ok(effects) => {
                        if let Some(sync_block_hash) = next_block_hash {
                            debug!("KeepUp: BlockSync: {:?}", sync_block_hash);
                            self.block_synchronizer.register_block_by_hash(
                                sync_block_hash,
                                false,
                                true,
                                self.chainspec.core_config.simultaneous_peer_requests,
                            );
                        }
                        if effects.is_empty() {
                            KeepUpInstruction::CheckLater(
                                "KeepUp is keeping up".to_string(),
                                self.control_logic_default_delay.into(),
                            )
                        } else {
                            KeepUpInstruction::Do(Duration::ZERO, effects)
                        }
                    }
                    Err(msg) => {
                        KeepUpInstruction::Do(Duration::ZERO, utils::new_shutdown_effect(msg))
                    }
                }
            }
            SyncInstruction::CaughtUp => KeepUpInstruction::CheckLater(
                "KeepUp: at perceived tip of chain".to_string(),
                self.control_logic_default_delay.into(),
            ),
        }
    }

    fn validate_instruction(
        &mut self,
        effect_builder: EffectBuilder<MainEvent>,
        rng: &mut NodeRng,
    ) -> ValidateInstruction {
        if self.switch_block.is_none() {
            // validate status is only checked at switch blocks
            return ValidateInstruction::NonSwitchBlock;
        }
        match self.create_required_eras(effect_builder, rng) {
            Ok(Some(effects)) => {
                let last_progress = self.consensus.last_progress();
                if last_progress > self.last_progress {
                    self.last_progress = last_progress;
                }
                if effects.is_empty() {
                    ValidateInstruction::CheckLater(
                        "consensus state is up to date".to_string(),
                        self.control_logic_default_delay.into(),
                    )
                } else {
                    ValidateInstruction::Do(Duration::ZERO, effects)
                }
            }
            Ok(None) => match self.check_should_shutdown_for_upgrade() {
                Ok(true) => ValidateInstruction::CheckLater(
                    "awaiting shutdown for upgrade".to_string(),
                    Duration::from_secs(2),
                ),
                Ok(false) => ValidateInstruction::KeepUp,
                Err(msg) => {
                    ValidateInstruction::Do(Duration::ZERO, utils::new_shutdown_effect(msg))
                }
            },
            Err(msg) => {
                return ValidateInstruction::Do(Duration::ZERO, utils::new_shutdown_effect(msg));
            }
        }
    }

    fn check_should_validate(
        &mut self,
        effect_builder: EffectBuilder<MainEvent>,
        rng: &mut NodeRng,
    ) -> (bool, Option<Effects<MainEvent>>) {
        // if on a switch block, check if we should go to Validate
        if self.switch_block.is_some() {
            match self.create_required_eras(effect_builder, rng) {
                Err(msg) => {
                    return (false, Some(utils::new_shutdown_effect(msg)));
                }
                Ok(Some(effects)) => {
                    return (true, Some(effects));
                }
                Ok(None) => {
                    if let Err(msg) = self.check_should_shutdown_for_upgrade() {
                        return (false, Some(utils::new_shutdown_effect(msg)));
                    }
                }
            }
        }
        (false, None)
    }

    fn create_required_eras(
        &mut self,
        effect_builder: EffectBuilder<MainEvent>,
        rng: &mut NodeRng,
    ) -> Result<Option<Effects<MainEvent>>, String> {
        let highest_switch_block_header = match self.recent_switch_block_headers.last() {
            None => {
                debug!("create_required_eras: recent_switch_block_headers is empty");
                return Ok(None);
            }
            Some(header) => header,
        };
        debug!(
            "highest_switch_block_header: {} - {}",
            highest_switch_block_header.era_id(),
            highest_switch_block_header.block_hash(),
        );

        // Avoid running consensus if we know we're about to shutdown for upgrade.  We don't
        // actually shut down until we have enough finality signatures for all blocks in this final
        // era.
        if self
            .upgrade_watcher
            .should_upgrade_after(highest_switch_block_header.era_id())
        {
            debug!("create_required_eras: should upgrade after this era");
            return Ok(None);
        }

        if let Some(current_era) = self.consensus.current_era() {
            debug!("consensus current_era: {}", current_era.value());
            if highest_switch_block_header.next_block_era_id() <= current_era {
                return Ok(Some(Effects::new()));
            }
        }

        let highest_era_weights = match highest_switch_block_header.next_era_validator_weights() {
            None => {
                return Err(format!(
                    "highest switch block has no era end: {}",
                    highest_switch_block_header
                ));
            }
            Some(weights) => weights,
        };
        if !highest_era_weights.contains_key(self.consensus.public_key()) {
            debug!("highest_era_weights does not contain signing_public_key");
            return Ok(None);
        }

        if !self
            .deploy_buffer
            .have_full_ttl_of_deploys(highest_switch_block_header.height())
        {
            info!("currently have insufficient deploy TTL awareness to safely participate in consensus");
            return Ok(None);
        }

        let era_id = highest_switch_block_header.era_id();
        if self.upgrade_watcher.should_upgrade_after(era_id) {
            info!(%era_id, "upgrade required after given era");
            return Ok(None);
        }

        let create_required_eras = self.consensus.create_required_eras(
            effect_builder,
            rng,
            &self.recent_switch_block_headers,
        );
        if create_required_eras.is_some() {
            info!("will attempt to create required eras for consensus");
        }

        Ok(
            create_required_eras
                .map(|effects| reactor::wrap_effects(MainEvent::Consensus, effects)),
        )
    }

    fn commit_genesis(
        &mut self,
        effect_builder: EffectBuilder<MainEvent>,
    ) -> Result<Effects<MainEvent>, String> {
        match self.contract_runtime.commit_genesis(
            self.chainspec.clone().as_ref(),
            self.chainspec_raw_bytes.clone().as_ref(),
        ) {
            Ok(success) => {
                let post_state_hash = success.post_state_hash;

                let genesis_timestamp = match self
                    .chainspec
                    .protocol_config
                    .activation_point
                    .genesis_timestamp()
                {
                    None => {
                        return Err("must have genesis timestamp".to_string());
                    }
                    Some(timestamp) => timestamp,
                };

                info!(
                    %post_state_hash,
                    %genesis_timestamp,
                    network_name = %self.chainspec.network_config.name,
                    "successfully ran genesis"
                );

                let next_block_height = 0;
                let initial_pre_state = ExecutionPreState::new(
                    next_block_height,
                    post_state_hash,
                    BlockHash::default(),
                    Digest::default(),
                );
                self.contract_runtime
                    .set_initial_state(initial_pre_state)
                    .map_err(|err| err.to_string())?;

                let finalized_block = FinalizedBlock::new(
                    BlockPayload::default(),
                    Some(EraReport::default()),
                    genesis_timestamp,
                    EraId::default(),
                    next_block_height,
                    PublicKey::System,
                );
                Ok(effect_builder
                    .enqueue_block_for_execution(finalized_block, vec![])
                    .ignore())
            }
            Err(err) => Err(format!("failed to commit genesis: {:?}", err)),
        }
    }

    fn commit_upgrade(
        &mut self,
        effect_builder: EffectBuilder<MainEvent>,
        previous_block_header: Box<BlockHeader>,
    ) -> Result<Effects<MainEvent>, String> {
        match self.chainspec.ee_upgrade_config(
            *previous_block_header.state_root_hash(),
            previous_block_header.protocol_version(),
            previous_block_header.era_id(),
            self.chainspec_raw_bytes.clone(),
        ) {
            Ok(cfg) => match self.contract_runtime.commit_upgrade(cfg) {
                Ok(success) => {
                    let post_state_hash = success.post_state_hash;
                    info!(
                        network_name = %self.chainspec.network_config.name,
                        %post_state_hash,
                        "upgrade committed"
                    );

                    let next_block_height = previous_block_header.height() + 1;
                    let initial_pre_state = ExecutionPreState::new(
                        next_block_height,
                        post_state_hash,
                        previous_block_header.block_hash(),
                        previous_block_header.accumulated_seed(),
                    );
                    self.contract_runtime
                        .set_initial_state(initial_pre_state)
                        .map_err(|err| err.to_string())?;

                    let finalized_block = FinalizedBlock::new(
                        BlockPayload::default(),
                        Some(EraReport::default()),
                        previous_block_header.timestamp(),
                        previous_block_header.next_block_era_id(),
                        next_block_height,
                        PublicKey::System,
                    );
                    Ok(effect_builder
                        .enqueue_block_for_execution(finalized_block, vec![])
                        .ignore())
                }
                Err(err) => Err(format!("failed to upgrade protocol: {:?}", err)),
            },
            Err(msg) => Err(msg),
        }
    }

    fn check_should_shutdown_for_upgrade(&mut self) -> Result<bool, String> {
        let highest_switch_block_era = match self.recent_switch_block_headers.last() {
            None => return Ok(false),
            Some(block_header) => block_header.era_id(),
        };
        if self
            .upgrade_watcher
            .should_upgrade_after(highest_switch_block_era)
        {
            match self
                .validator_matrix
                .validator_weights(highest_switch_block_era)
            {
                Some(validator_weights) => {
                    if self
                        .storage
                        .era_has_sufficient_finality_signatures(&validator_weights)
                    {
                        self.state = ReactorState::Upgrade;
                        return Ok(true);
                    }
                }
                None => {
                    return Err(
                        "should not be possible to be in this state with no era validators"
                            .to_string(),
                    );
                }
            }
        }
        Ok(false)
    }

    fn enqueue_executable_block(
        &mut self,
        effect_builder: EffectBuilder<MainEvent>,
        block_hash: BlockHash,
    ) -> Result<Effects<MainEvent>, String> {
        let mut effects = Effects::new();
        match self.storage.make_executable_block(&block_hash) {
            Ok(Some((finalized_block, deploys))) => {
                debug!("KeepUp: enqueue_executable_block: {:?}", block_hash);
                effects.extend(
                    effect_builder
                        .enqueue_block_for_execution(finalized_block, deploys)
                        .ignore(),
                );
            }
            Ok(None) => {
                // noop
                warn!(
                    "KeepUp: idempotent enqueue_executable_block: {:?}",
                    block_hash
                );
            }
            Err(err) => {
                return Err(format!(
                    "failure to make block {} and approvals hashes into executable block: {}",
                    block_hash, err
                ));
            }
        }
        Ok(effects)
    }
}<|MERGE_RESOLUTION|>--- conflicted
+++ resolved
@@ -256,7 +256,6 @@
                                 if block.header().is_switch_block() {
                                     self.switch_block = Some(block.id());
                                 }
-<<<<<<< HEAD
                                 let is_last_block_before_activation = self
                                     .chainspec
                                     .protocol_config
@@ -264,15 +263,9 @@
                                 StartingWith::LocalTip {
                                     block_hash: *block.hash(),
                                     block_height: block.height(),
+                                    era_id: block.header().era_id(),
                                     is_last_block_before_activation,
                                 }
-=======
-                                StartingWith::LocalTip(
-                                    *block.hash(),
-                                    block.height(),
-                                    block.header().era_id(),
-                                )
->>>>>>> 4d6fe4c3
                             }
                             Ok(None) if self.switch_block.is_none() => {
                                 if let ActivationPoint::Genesis(timestamp) =
@@ -342,6 +335,7 @@
                                             StartingWith::LocalTip {
                                                 block_hash: *block.hash(),
                                                 block_height: block.height(),
+                                                era_id: block.header().era_id(),
                                                 is_last_block_before_activation,
                                             }
                                         }
@@ -428,14 +422,7 @@
                         }
                         let peers_to_ask = self.small_network.fully_connected_peers_random(
                             rng,
-<<<<<<< HEAD
-                            self.chainspec
-                                .core_config
-                                .sync_leap_simultaneous_peer_requests
-                                as usize,
-=======
-                            self.chainspec.core_config.simultaneous_peer_requests,
->>>>>>> 4d6fe4c3
+                            self.chainspec.core_config.simultaneous_peer_requests as usize,
                         );
                         if peers_to_ask.is_empty() {
                             info!("CatchUp: awaiting peers before attempting sync leap");
@@ -456,15 +443,10 @@
                                 peers_to_ask,
                             })
                         });
-<<<<<<< HEAD
-                        return CatchUpInstruction::Do(Duration::from_secs(1), effects);
-=======
-                        info!("CatchUp: initiating sync leap for: {}", block_hash);
                         return CatchUpInstruction::Do(
                             self.control_logic_default_delay.into(),
                             effects,
                         );
->>>>>>> 4d6fe4c3
                     }
                     LeapStatus::Awaiting { .. } => {
                         return CatchUpInstruction::CheckLater(
@@ -567,17 +549,12 @@
 
         let starting_with = match self.block_synchronizer.keep_up_progress() {
             BlockSynchronizerProgress::Idle => match self.storage.read_highest_complete_block() {
-<<<<<<< HEAD
                 Ok(Some(block)) => StartingWith::LocalTip {
                     block_hash: block.id(),
                     block_height: block.height(),
+                    era_id: block.header().era_id(),
                     is_last_block_before_activation: false,
                 },
-=======
-                Ok(Some(block)) => {
-                    StartingWith::LocalTip(block.id(), block.height(), block.header().era_id())
-                }
->>>>>>> 4d6fe4c3
                 Ok(None) => {
                     error!("KeepUp: block synchronizer idle, local storage has no complete blocks");
                     return KeepUpInstruction::CatchUp;
