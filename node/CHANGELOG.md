--- conflicted
+++ resolved
@@ -33,12 +33,8 @@
 * Add a new identifier `PurseIdentifier` which is a new parameter to identify URefs for balance related queries.
 * Extend `GlobalStateIdentifier` to include `BlockHeight`.
 * Add a new RPC endpoint `query_balance` which queries for balances underneath a URef identified by a given `PurseIdentifier`.
-<<<<<<< HEAD
-* Add new `block_hash` and `block_height` optional fields to JSON-RPC deploy query. They will be present in the response
-when the queried deploy has no associated execution results in storage, but has an associated block.
-=======
+* Add new `block_hash` and `block_height` optional fields to JSON-RPC deploy query which will be present when execution results aren't available.
 * Add a new config option `[rpc_server.max_body_bytes]` to allow a configurable value for the maximum size of the body of a JSON-RPC request.
->>>>>>> 9dbda18d
 
 ### Changed
 * Detection of a crash no longer triggers DB integrity checks to run on node start; the checks can be triggered manually instead.
