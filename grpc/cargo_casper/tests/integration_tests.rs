use std::{fs, process::Output};

use assert_cmd::Command;
<<<<<<< HEAD
use lazy_static::lazy_static;
=======
use once_cell::sync::Lazy;
use tempfile::TempDir;
>>>>>>> 47a5a16a

const FAILURE_EXIT_CODE: i32 = 101;
const SUCCESS_EXIT_CODE: i32 = 0;
const USE_SYSTEM_CONTRACTS: &str = "--use-system-contracts";
const TURBO: &str = "turbo";

<<<<<<< HEAD
lazy_static! {
    static ref WORKSPACE_PATH_ARG: String =
        format!("--workspace-path={}/../../", env!("CARGO_MANIFEST_DIR"));
}
=======
static WORKSPACE_PATH_ARG: Lazy<String> =
    Lazy::new(|| format!("--workspace-path={}/../../", env!("CARGO_MANIFEST_DIR")));
static TEST_DIR: Lazy<TempDir> = Lazy::new(|| tempfile::tempdir().unwrap());
>>>>>>> 47a5a16a

#[test]
fn should_fail_when_target_path_already_exists() {
    let test_dir = tempfile::tempdir().unwrap().into_path();
    let output_error = Command::cargo_bin(env!("CARGO_PKG_NAME"))
        .unwrap()
        .arg(&test_dir)
        .unwrap_err();

    let exit_code = output_error.as_output().unwrap().status.code().unwrap();
    assert_eq!(FAILURE_EXIT_CODE, exit_code);

    let stderr: String = String::from_utf8_lossy(&output_error.as_output().unwrap().stderr).into();
    let expected_msg_fragment = format!(": destination '{}' already exists", test_dir.display());
    assert!(stderr.contains(&expected_msg_fragment));
    assert!(stderr.contains("error"));

    fs::remove_dir_all(&test_dir).unwrap();
}

/// Runs `cmd` and returns the `Output` if successful, or panics on failure.
fn output_from_command(mut command: Command) -> Output {
    match command.ok() {
        Ok(output) => output,
        Err(error) => {
            panic!(
                "\nFailed to execute {:?}\n===== stderr begin =====\n{}\n===== stderr end =====\n",
                command,
                String::from_utf8_lossy(&error.as_output().unwrap().stderr)
            );
        }
    }
}

fn run_tool_and_resulting_tests(turbo: bool) {
    let temp_dir = tempfile::tempdir().unwrap().into_path();

    // Run 'cargo-casper <test dir>/<subdir> --workspace-path=<path to casper-node root>'
    let subdir = if turbo { TURBO } else { USE_SYSTEM_CONTRACTS };
    let test_dir = temp_dir.join(subdir);
    let mut tool_cmd = Command::cargo_bin(env!("CARGO_PKG_NAME")).unwrap();
    tool_cmd.arg(&test_dir);
    tool_cmd.arg(&*WORKSPACE_PATH_ARG);
    // Also pass '--use-system-contracts' for non-turbo mode
    if !turbo {
        tool_cmd.arg(&*USE_SYSTEM_CONTRACTS);
    }
    // The CI environment doesn't have a Git user configured, so we can set the env var `USER` for
    // use by 'cargo new' which is called as a subprocess of 'cargo-casper'.
    tool_cmd.env("USER", "tester");
    let tool_output = output_from_command(tool_cmd);
    assert_eq!(SUCCESS_EXIT_CODE, tool_output.status.code().unwrap());

    // Run 'cargo test' in the 'tests' folder of the generated project.  This builds the Wasm
    // contract as well as the tests.
    let mut test_cmd = Command::new(env!("CARGO"));
    test_cmd.arg("test").current_dir(test_dir.join("tests"));
    let test_output = output_from_command(test_cmd);
    assert_eq!(SUCCESS_EXIT_CODE, test_output.status.code().unwrap());

    // Cleans up temporary directory, but leaves it otherwise if the test failed.
    fs::remove_dir_all(&temp_dir).unwrap();
}

#[test]
fn should_succeed_without_using_system_contracts() {
    run_tool_and_resulting_tests(true);
}

#[test]
fn should_succeed_using_system_contracts() {
    run_tool_and_resulting_tests(false);
}<|MERGE_RESOLUTION|>--- conflicted
+++ resolved
@@ -1,28 +1,15 @@
 use std::{fs, process::Output};
 
 use assert_cmd::Command;
-<<<<<<< HEAD
-use lazy_static::lazy_static;
-=======
 use once_cell::sync::Lazy;
-use tempfile::TempDir;
->>>>>>> 47a5a16a
 
 const FAILURE_EXIT_CODE: i32 = 101;
 const SUCCESS_EXIT_CODE: i32 = 0;
 const USE_SYSTEM_CONTRACTS: &str = "--use-system-contracts";
 const TURBO: &str = "turbo";
 
-<<<<<<< HEAD
-lazy_static! {
-    static ref WORKSPACE_PATH_ARG: String =
-        format!("--workspace-path={}/../../", env!("CARGO_MANIFEST_DIR"));
-}
-=======
 static WORKSPACE_PATH_ARG: Lazy<String> =
     Lazy::new(|| format!("--workspace-path={}/../../", env!("CARGO_MANIFEST_DIR")));
-static TEST_DIR: Lazy<TempDir> = Lazy::new(|| tempfile::tempdir().unwrap());
->>>>>>> 47a5a16a
 
 #[test]
 fn should_fail_when_target_path_already_exists() {
