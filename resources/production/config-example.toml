--- conflicted
+++ resolved
@@ -44,11 +44,7 @@
 pending_vertex_timeout = '30min'
 
 # If the current era's protocol state has not progressed for this long, shut down.
-<<<<<<< HEAD
-standstill_timeout = '30min'
-=======
 # standstill_timeout = '30min'
->>>>>>> 4925b7a6
 
 # Request the latest protocol state from a random peer periodically, with this interval.
 request_state_interval = '20sec'
