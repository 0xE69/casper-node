--- conflicted
+++ resolved
@@ -2783,11 +2783,7 @@
                 "name": "account_put_deploy_example_result",
                 "value": {
                   "api_version": "1.4.2",
-<<<<<<< HEAD
-                  "deploy_hash": "5C9B3B099c1378aa8E4A5F07F59Ff1fCdC69A83179427C7e67AE0377d94D93Fa"
-=======
                   "deploy_hash": "5C9b3b099C1378Aa8e4A5F07f59fF1FCDc69a83179427c7e67Ae0377d94d93FA"
->>>>>>> 0212ebc5
                 }
               }
             }
@@ -3678,11 +3674,7 @@
                 "name": "chain_get_block_transfers_example_result",
                 "value": {
                   "api_version": "1.4.2",
-<<<<<<< HEAD
-                  "block_hash": "13c2d7A68EcDd4B74bf4393C88915c836C863fC4bF11D7f2bD930A1BBCCAcdcb",
-=======
                   "block_hash": "13C2D7a68ECDD4b74BF4393C88915C836c863fC4bf11d7f2Bd930A1bBCcACdcb",
->>>>>>> 0212ebc5
                   "transfers": [
                     {
                       "amount": "0",
