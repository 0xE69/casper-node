--- conflicted
+++ resolved
@@ -15,13 +15,10 @@
 
 ### Added
 * Added genesis validation step to ensure there are more genesis validators than validator slots.
-<<<<<<< HEAD
 * Added a support for passing a public key as a `target` argument in native transfers.
-=======
 * Added a `max_associated_keys` configuration option for a hard limit of associated keys under accounts.
 
 
->>>>>>> e7cf2e7b
 
 ### Changed
 * Documented `storage` module and children.
