# Changelog

All notable changes to this project will be documented in this file.  The format is based on [Keep a Changelog].

[comment]: <> (Added:      new features)
[comment]: <> (Changed:    changes in existing functionality)
[comment]: <> (Deprecated: soon-to-be removed features)
[comment]: <> (Removed:    now removed features)
[comment]: <> (Fixed:      any bug fixes)
[comment]: <> (Security:   in case of vulnerabilities)



## 6.0.0

### Added
* Add chainspec option `core.allow_unrestricted_transfers` that, if enabled, allows token transfers between any two peers. Disabling this option makes sense only for private chains.
* Add chainspec option `core.allow_auction_bids` that, if enabled, allows auction entrypoints `delegate` and `add_bid` to operate. Disabling this option makes sense only for private chains.
* Add chainspec option `core.compute_rewards` that, if enabled, computes rewards for each era. Disabling this option makes sense only for private chains.
* Add chainspec option `core.refund_handling` that specifies how payment refunds are handled.
* Add chainspec option `core.fee_handling` that specifes how transaction fees are handled.
* Add chainspec option `core.administrators` that, if set, contains list of administrator accounts. This option makes sense only for private chains.



### Changed
* Default value for `max_stack_height` is increased to 500.
<<<<<<< HEAD
* `current stack height` is written to `stderr` in case `Trap(Unreachable)` error is encountered during Wasm execution.
=======
* Replaced usage of `parity-wasm` and `wasmi` with Casper forks `casper-wasm` and `casper-wasmi` respectively.

### Fixed
* Fix incorrect handling of unbonding purses for validators that were also evicted in that era.
* Fix issue with one-time code used for migrating data to support redelegations.

### Security
* Fix unbounded memory allocation issue while parsing Wasm.

>>>>>>> 53dd3386


## 5.0.0

### Added
* Add a new entry point `redelegate` to the Auction system contract which allows users to redelegate to another validator without having to unbond. The function signature for the entrypoint is: `redelegate(delegator: PublicKey, validator: PublicKey, amount: U512, new_validator: PublicKey)`
* Add a new type `ChainspecRegistry` which contains the hashes of the `chainspec.toml` and will optionally contain the hashes for `accounts.toml` and `global_state.toml`.
* Add ability to enable strict args checking when executing a contract; i.e. that all non-optional args are provided and of the correct `CLType`.

### Changed
* Fix some integer casts.
* Change both genesis and upgrade functions to write `ChainspecRegistry` under the fixed `Key::ChainspecRegistry`.
* Lift the temporary limit of the size of individual values stored in global state.
* Providing incorrect Wasm for execution will cause the default 2.5CSPR to be charged.
* Update the default `control_flow` opcode cost from `440` to `440_000`.



## 4.0.0

### Changed
* Update dependencies (in particular `casper-types` to v2.0.0 due to additional `Key` variant, requiring a major version bump here).



## 3.1.1

### Changed
* Update the following constant values to match settings in production chainspec:
  * `DEFAULT_RET_VALUE_SIZE_WEIGHT`
  * `DEFAULT_CONTROL_FLOW_CALL_OPCODE`
  * `DEFAULT_CONTROL_FLOW_CALL_INDIRECT_OPCODE`
  * `DEFAULT_GAS_PER_BYTE_COST`
  * `DEFAULT_ADD_BID_COST`
  * `DEFAULT_WITHDRAW_BID_COST`
  * `DEFAULT_DELEGATE_COST`
  * `DEFAULT_UNDELEGATE_COST`
  * `DEFAULT_MAX_STACK_HEIGHT`



## 3.1.0

### Added
* Add `commit_prune` functionality to support pruning of entries in global storage.

### Changed
* Update to use `casper-wasm-utils`; a patched fork of the archived `wasm-utils`.



## 3.0.0

### Changed
* Implement more precise control over opcode costs that lowers the gas cost.
* Increase cost of `withdraw_bid` and `undelegate` auction entry points to 2.5CSPR.



## 2.0.1

### Security
* Implement checks before preprocessing Wasm to avoid potential OOM when initializing table section.
* Implement checks before preprocessing Wasm to avoid references to undeclared functions or globals.
* Implement checks before preprocessing Wasm to avoid possibility to import internal host functions.


## 2.0.0 - 2022-05-11

### Changed
* Change contract runtime to allow caching global state changes during execution of a single block, also avoiding writing interstitial data to global state.



## 1.5.0 - 2022-04-05

### Changed
* Temporarily limit the size of individual values stored in global state.

### Security
* `amount` argument is now required for transactions wanting to send tokens using account's main purse. It is now an upper limit on all tokens being transferred within the transaction.
* Significant rework around the responsibilities of the executor, runtime and runtime context objects, with a focus on removing alternate execution paths where unintended escalation of privilege was possible.
* Attenuate the main purse URef to remove WRITE permissions by default when returned via `ret` or passed as a runtime argument.
* Fix a potential panic during Wasm preprocessing.
* `get_era_validators` performs a query rather than execution.



## 1.4.4 - 2021-12-29

### Changed
* No longer checksum-hex encode hash digest and address types.



## 1.4.3 - 2021-12-06

### Changed
* Auction contract now handles minting into an existing purse.
* Default maximum stack size in `WasmConfig` changed to 188.
* Default behavior of LMDB changed to use [`NO_READAHEAD`](https://docs.rs/lmdb/0.8.0/lmdb/struct.EnvironmentFlags.html#associatedconstant.NO_READAHEAD)

### Fixed
* Fix a case where an unlocked and partially unbonded genesis validator with smaller stake incorrectly occupies slot for a non-genesis validator with higher stake.



## [1.4.2] - 2021-11-11

### Changed
* Execution transforms are returned in their insertion order.

### Removed
* Removed `SystemContractCache` as it was not being used anymore

## [1.4.0] - 2021-10-04

### Added
* Added genesis validation step to ensure there are more genesis validators than validator slots.
* Added a support for passing a public key as a `target` argument in native transfers.
* Added a `max_associated_keys` configuration option for a hard limit of associated keys under accounts.

### Changed
* Documented `storage` module and children.
* Reduced visibility to `pub(crate)` in several areas, allowing some dead code to be noticed and pruned.
* Support building and testing using stable Rust.
* Increase price of `create_purse` to 2.5CSPR.
* Increase price of native transfer to 100 million motes (0.1 CSPR).
* Improve doc comments to clarify behavior of the bidding functionality.
* Document `core` and `shared` modules and their children.
* Change parameters to `LmdbEnvironment`'s constructor enabling manual flushing to disk.

### Fixed
* Fix a case where user could potentially supply a refund purse as a payment purse.



## [1.3.0] - 2021-07-19

### Changed
* Update pinned version of Rust to `nightly-2021-06-17`.



## [1.2.0] - 2021-05-27

### Added
* Add validation that the delegated amount of each genesis account is non-zero.
* Add `activate-bid` client contract.
* Add a check in `Mint::transfer` that the source has `Read` permissions.

### Changed
* Change to Apache 2.0 license.
* Remove the strict expectation that minor and patch protocol versions must always increase by 1.

### Removed
* Remove `RootNotFound` error struct.



## [1.1.1] - 2021-04-19

No changes.



## [1.1.0] - 2021-04-13 [YANKED]

No changes.



## [1.0.1] - 2021-04-08

No changes.



## [1.0.0] - 2021-03-30

### Added
* Initial release of execution engine for Casper mainnet.



[Keep a Changelog]: https://keepachangelog.com/en/1.0.0
[unreleased]: https://github.com/casper-network/casper-node/compare/37d561634adf73dab40fffa7f1f1ee47e80bf8a1...dev
[1.4.2]: https://github.com/casper-network/casper-node/compare/v1.4.0...37d561634adf73dab40fffa7f1f1ee47e80bf8a1
[1.4.0]: https://github.com/casper-network/casper-node/compare/v1.3.0...v1.4.0
[1.3.0]: https://github.com/casper-network/casper-node/compare/v1.2.0...v1.3.0
[1.2.0]: https://github.com/casper-network/casper-node/compare/v1.1.1...v1.2.0
[1.1.1]: https://github.com/casper-network/casper-node/compare/v1.0.1...v1.1.1
[1.1.0]: https://github.com/casper-network/casper-node/compare/v1.0.1...v1.1.1
[1.0.1]: https://github.com/casper-network/casper-node/compare/v1.0.0...v1.0.1
[1.0.0]: https://github.com/casper-network/casper-node/releases/tag/v1.0.0<|MERGE_RESOLUTION|>--- conflicted
+++ resolved
@@ -11,7 +11,8 @@
 
 
 
-## 6.0.0
+
+## [Unreleased]
 
 ### Added
 * Add chainspec option `core.allow_unrestricted_transfers` that, if enabled, allows token transfers between any two peers. Disabling this option makes sense only for private chains.
@@ -25,9 +26,11 @@
 
 ### Changed
 * Default value for `max_stack_height` is increased to 500.
-<<<<<<< HEAD
 * `current stack height` is written to `stderr` in case `Trap(Unreachable)` error is encountered during Wasm execution.
-=======
+
+## 6.0.0
+
+### Changed
 * Replaced usage of `parity-wasm` and `wasmi` with Casper forks `casper-wasm` and `casper-wasmi` respectively.
 
 ### Fixed
@@ -36,8 +39,6 @@
 
 ### Security
 * Fix unbounded memory allocation issue while parsing Wasm.
-
->>>>>>> 53dd3386
 
 
 ## 5.0.0
