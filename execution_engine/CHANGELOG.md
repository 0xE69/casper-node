--- conflicted
+++ resolved
@@ -8,6 +8,22 @@
 [comment]: <> (Removed:    now removed features)
 [comment]: <> (Fixed:      any bug fixes)
 [comment]: <> (Security:   in case of vulnerabilities)
+
+
+## Unreleased
+
+### Added
+* Add a new entry point `redelegate` to the Auction system contract which allows users to redelegate to another validator without having to unbond. The function signature for the entrypoint is: `redelegate(delegator: PublicKey, validator: PublicKey, amount: U512, new_validator: PublicKey)`
+* Add a new type `ChainspecRegistry` which contains the hashes of the `chainspec.toml` and will optionally contain the hashes for `accounts.toml` and `global_state.toml`.
+* Add ability to enable strict args checking when executing a contract; i.e. that all non-optional args are provided and of the correct `CLType`.
+
+### Changed
+* Fix some integer casts.
+* Change both genesis and upgrade functions to write `ChainspecRegistry` under the fixed `Key::ChainspecRegistry`.
+* Lift the temporary limit of the size of individual values stored in global state.
+* Lift the temporary limit of the global maximum delegator capacity.
+* Providing incorrect Wasm for execution will cause the default 2.5CSPR to be charged.
+* Update the default `control_flow` opcode cost from `440` to `440000`.
 
 
 
@@ -24,38 +40,9 @@
 ### Security
 * Implement checks before preprocessing Wasm to avoid potential OOM when initializing table section.
 * Implement checks before preprocessing Wasm to avoid references to undeclared functions or globals.
-
-
-
-## 2.0.0
-
-### Changed
-* Change contract runtime to allow caching global state changes during execution of a single block, also avoiding writing interstitial data to global state.
-
-### Added
-* Add a new entry point `redelegate` to the Auction system contract which allows users to redelegate to another validator without having to unbond. The function signature for the entrypoint is: `redelegate(delegator: PublicKey, validator: PublicKey, amount: U512, new_validator: PublicKey)`
-* Add a new type `ChainspecRegistry` which contains the hashes of the `chainspec.toml` and will optionally contain the hashes for `accounts.toml` and `global_state.toml`.
-* Add ability to enable strict args checking when executing a contract; i.e. that all non-optional args are provided and of the correct `CLType`.
-
-### Changed
-* Fix some integer casts.
-* Change both genesis and upgrade functions to write `ChainspecRegistry` under the fixed `Key::ChainspecRegistry`.
-* Lift the temporary limit of the size of individual values stored in global state.
-* Lift the temporary limit of the global maximum delegator capacity.
-* Providing incorrect Wasm for execution will cause the default 2.5CSPR to be charged.
-* Update the default `control_flow` opcode cost from `440` to `440000`.
-
-
-
-## 2.0.1
-
-### Security
-* Implement checks before preprocessing Wasm to avoid potential OOM when initializing table section.
-* Implement checks before preprocessing Wasm to avoid references to undeclared functions or globals.
 * Implement checks before preprocessing Wasm to avoid possibility to import internal host functions.
 
 
-<<<<<<< HEAD
 ## 2.0.0 - 2022-05-11
 
 ### Changed
@@ -63,8 +50,6 @@
 
 
 
-=======
->>>>>>> 33d46a3c
 ## 1.5.0 - 2022-04-05
 
 ### Changed
