mod store_ext;
#[cfg(test)]
pub(crate) mod tests;

use casper_types::bytesrepr::{self, Bytes, FromBytes, ToBytes};

pub use self::store_ext::StoreExt;
use crate::storage::transaction_source::{Readable, Writable};

/// Store is responsible for abstracting `get` and `put` operations over the underlying store
/// specified by its associated `Handle` type.
pub trait Store<K, V> {
    /// Errors possible from this store.
    type Error: From<bytesrepr::Error>;

    /// Underlying store type.
    type Handle;

    /// `handle` returns the underlying store.
    fn handle(&self) -> Self::Handle;

    /// Returns an optional value (may exist or not) as read through a transaction, or an error
    /// of the associated `Self::Error` variety.
    fn get<T>(&self, txn: &T, key: &K) -> Result<Option<V>, Self::Error>
    where
        T: Readable<Handle = Self::Handle>,
        K: AsRef<[u8]>,
        V: FromBytes,
        Self::Error: From<T::Error>,
    {
<<<<<<< HEAD
        let raw = self.get_raw(txn, key)?;
        match raw {
            Some(bytes) => {
                let value = bytesrepr::deserialize(bytes.into())?;
=======
        let handle = self.handle();
        match txn.read(handle, key.as_ref())? {
            None => Ok(None),
            Some(value_bytes) => {
                let value = bytesrepr::deserialize_from_slice(value_bytes)?;
>>>>>>> 1d7aa544
                Ok(Some(value))
            }
            None => Ok(None),
        }
    }

    /// Returns an optional value (may exist or not) as read through a transaction, or an error
    /// of the associated `Self::Error` variety.
    fn get_raw<T>(&self, txn: &T, key: &K) -> Result<Option<Bytes>, Self::Error>
    where
        T: Readable<Handle = Self::Handle>,
        K: ToBytes,
        Self::Error: From<T::Error>,
    {
        let handle = self.handle();
        Ok(txn.read(handle, &key.to_bytes()?)?)
    }

    /// Puts a `value` into the store at `key` within a transaction, potentially returning an
    /// error of type `Self::Error` if that fails.
    fn put<T>(&self, txn: &mut T, key: &K, value: &V) -> Result<(), Self::Error>
    where
        T: Writable<Handle = Self::Handle>,
        K: AsRef<[u8]>,
        V: ToBytes,
        Self::Error: From<T::Error>,
    {
        let handle = self.handle();
        txn.write(handle, key.as_ref(), &value.to_bytes()?)
            .map_err(Into::into)
    }
}<|MERGE_RESOLUTION|>--- conflicted
+++ resolved
@@ -2,7 +2,7 @@
 #[cfg(test)]
 pub(crate) mod tests;
 
-use casper_types::bytesrepr::{self, Bytes, FromBytes, ToBytes};
+use casper_types::bytesrepr::{self, FromBytes, ToBytes};
 
 pub use self::store_ext::StoreExt;
 use crate::storage::transaction_source::{Readable, Writable};
@@ -28,18 +28,10 @@
         V: FromBytes,
         Self::Error: From<T::Error>,
     {
-<<<<<<< HEAD
         let raw = self.get_raw(txn, key)?;
         match raw {
             Some(bytes) => {
                 let value = bytesrepr::deserialize(bytes.into())?;
-=======
-        let handle = self.handle();
-        match txn.read(handle, key.as_ref())? {
-            None => Ok(None),
-            Some(value_bytes) => {
-                let value = bytesrepr::deserialize_from_slice(value_bytes)?;
->>>>>>> 1d7aa544
                 Ok(Some(value))
             }
             None => Ok(None),
@@ -48,14 +40,14 @@
 
     /// Returns an optional value (may exist or not) as read through a transaction, or an error
     /// of the associated `Self::Error` variety.
-    fn get_raw<T>(&self, txn: &T, key: &K) -> Result<Option<Bytes>, Self::Error>
+    fn get_raw<'a, T>(&self, txn: &'a T, key: &K) -> Result<Option<&'a [u8]>, Self::Error>
     where
         T: Readable<Handle = Self::Handle>,
-        K: ToBytes,
+        K: AsRef<[u8]>,
         Self::Error: From<T::Error>,
     {
         let handle = self.handle();
-        Ok(txn.read(handle, &key.to_bytes()?)?)
+        Ok(txn.read(handle, key.as_ref())?)
     }
 
     /// Puts a `value` into the store at `key` within a transaction, potentially returning an
