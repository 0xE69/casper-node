--- conflicted
+++ resolved
@@ -28,27 +28,10 @@
 use parity_wasm::elements::Module;
 use tracing::{debug, error, warn};
 
-use casper_types::{
-    account::AccountHash,
-    auction::{
-<<<<<<< HEAD
-        ValidatorWeights, ARG_AUCTION_DELAY, ARG_ERA_ID, ARG_GENESIS_VALIDATORS,
-        ARG_LOCKED_FUNDS_PERIOD, ARG_MINT_CONTRACT_PACKAGE_HASH, ARG_REWARD_FACTORS,
-        ARG_VALIDATOR_PUBLIC_KEYS, ARG_VALIDATOR_SLOTS, AUCTION_DELAY_KEY, LOCKED_FUNDS_PERIOD_KEY,
-        VALIDATOR_SLOTS_KEY,
-=======
+use casper_types::{AccessRights, BlockTime, CLValue, Contract, ContractHash, ContractPackage, ContractPackageHash, ContractVersionKey, DeployInfo, EntryPoint, EntryPointType, Key, auction::LOCKED_FUNDS_PERIOD_KEY, Phase, ProtocolVersion, RuntimeArgs, U512, URef, account::AccountHash, auction::ARG_AUCTION_DELAY, auction::ARG_LOCKED_FUNDS_PERIOD, auction::AUCTION_DELAY_KEY, auction::{
         EraValidators, ARG_GENESIS_VALIDATORS, ARG_MINT_CONTRACT_PACKAGE_HASH, ARG_REWARD_FACTORS,
         ARG_VALIDATOR_PUBLIC_KEYS, ARG_VALIDATOR_SLOTS, VALIDATOR_SLOTS_KEY,
->>>>>>> 36782087
-    },
-    bytesrepr::{self, ToBytes},
-    contracts::{NamedKeys, ENTRY_POINT_NAME_INSTALL, UPGRADE_ENTRY_POINT_NAME},
-    mint, proof_of_stake, runtime_args,
-    system_contract_errors::mint::Error as MintError,
-    AccessRights, BlockTime, CLValue, Contract, ContractHash, ContractPackage, ContractPackageHash,
-    ContractVersionKey, DeployInfo, EntryPoint, EntryPointType, Key, Phase, ProtocolVersion,
-    RuntimeArgs, URef, U512,
-};
+    }, bytesrepr::{self, ToBytes}, contracts::{NamedKeys, ENTRY_POINT_NAME_INSTALL, UPGRADE_ENTRY_POINT_NAME}, mint, proof_of_stake, runtime_args, system_contract_errors::mint::Error as MintError};
 
 pub use self::{
     balance::{BalanceRequest, BalanceResult},
