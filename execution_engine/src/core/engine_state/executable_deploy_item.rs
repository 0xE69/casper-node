--- conflicted
+++ resolved
@@ -22,26 +22,15 @@
 use casper_hashing::Digest;
 use casper_types::{
     bytesrepr::{self, Bytes, FromBytes, ToBytes, U8_SERIALIZED_LENGTH},
-<<<<<<< HEAD
-    contracts::{ContractVersion, DEFAULT_ENTRY_POINT_NAME},
-    system::{mint::ARG_AMOUNT, CallStackElement, HANDLE_PAYMENT, STANDARD_PAYMENT},
-    CLValue, Contract, ContractHash, ContractPackage, ContractPackageHash, ContractVersionKey,
-    EntryPoint, EntryPointType, Key, Phase, ProtocolVersion, RuntimeArgs, StoredValue, U512,
-=======
     contracts::{ContractVersion, NamedKeys, DEFAULT_ENTRY_POINT_NAME},
     system::mint::ARG_AMOUNT,
     CLValue, ContractHash, ContractPackage, ContractPackageHash, ContractVersionKey, Key, Phase,
     ProtocolVersion, RuntimeArgs, StoredValue, U512,
->>>>>>> a7f6a648
 };
 
 use crate::{
     core::{
-<<<<<<< HEAD
-        engine_state::{Error, ExecError, SystemContractRegistry, MAX_PAYMENT_AMOUNT},
-=======
         engine_state::{Error, ExecError, MAX_PAYMENT_AMOUNT},
->>>>>>> a7f6a648
         execution,
         tracking_copy::{TrackingCopy, TrackingCopyExt},
     },
@@ -373,271 +362,11 @@
         )
     }
 
-<<<<<<< HEAD
-    /// Returns all the details necessary for execution.
-    /// This object is generated based on information provided by
-    /// [`ExecutableDeployItem`].
-    #[allow(clippy::too_many_arguments)]
-    pub fn get_deploy_metadata<R>(
-        &self,
-        tracking_copy: Rc<RefCell<TrackingCopy<R>>>,
-        account: &Account,
-        correlation_id: CorrelationId,
-        preprocessor: &Preprocessor,
-        protocol_version: &ProtocolVersion,
-        system_contract_registry: SystemContractRegistry,
-        phase: Phase,
-    ) -> Result<DeployMetadata, Error>
-    where
-        R: StateReader<Key, StoredValue>,
-        R::Error: Into<ExecError>,
-    {
-        let contract_hash: ContractHash;
-        let contract_package: ContractPackage;
-        let contract: Contract;
-        let base_key: Key;
-
-        let account_hash = account.account_hash();
-
-        match self {
-            ExecutableDeployItem::Transfer { .. } => {
-                return Err(Error::InvalidDeployItemVariant("Transfer".into()))
-            }
-            ExecutableDeployItem::ModuleBytes { module_bytes, .. }
-                if module_bytes.is_empty() && phase == Phase::Payment =>
-            {
-                let base_key = account_hash.into();
-                let contract_hash =
-                    *system_contract_registry
-                        .get(STANDARD_PAYMENT)
-                        .ok_or_else(|| {
-                            error!("Missing handle payment contract hash");
-                            Error::MissingSystemContractHash(HANDLE_PAYMENT.to_string())
-                        })?;
-                let module = wasm::do_nothing_module(preprocessor)?;
-                return Ok(DeployMetadata {
-                    kind: DeployKind::System,
-                    account_hash,
-                    base_key,
-                    module,
-                    contract_hash,
-                    contract: Default::default(),
-                    contract_package: Default::default(),
-                    entry_point: Default::default(),
-                    is_stored: true,
-                });
-            }
-            ExecutableDeployItem::ModuleBytes { module_bytes, .. } => {
-                let base_key = account_hash.into();
-                let module = preprocessor.preprocess(module_bytes.as_ref())?;
-                return Ok(DeployMetadata {
-                    kind: DeployKind::Session,
-                    account_hash,
-                    base_key,
-                    module,
-                    contract_hash: Default::default(),
-                    contract: Default::default(),
-                    contract_package: Default::default(),
-                    entry_point: Default::default(),
-                    is_stored: false,
-                });
-            }
-            ExecutableDeployItem::StoredContractByHash { hash, .. } => {
-                base_key = Key::Hash(hash.value());
-                contract_hash = *hash;
-                contract = tracking_copy
-                    .borrow_mut()
-                    .get_contract(correlation_id, contract_hash)?;
-
-                if !contract.is_compatible_protocol_version(*protocol_version) {
-                    let exec_error = execution::Error::IncompatibleProtocolMajorVersion {
-                        expected: protocol_version.value().major,
-                        actual: contract.protocol_version().value().major,
-                    };
-                    return Err(Error::Exec(exec_error));
-                }
-
-                contract_package = tracking_copy
-                    .borrow_mut()
-                    .get_contract_package(correlation_id, contract.contract_package_hash())?;
-            }
-            ExecutableDeployItem::StoredContractByName { name, .. } => {
-                // `ContractHash` is stored in named keys.
-                base_key = account.named_keys().get(name).cloned().ok_or_else(|| {
-                    Error::Exec(execution::Error::NamedKeyNotFound(name.to_string()))
-                })?;
-
-                contract_hash =
-                    ContractHash::new(base_key.into_hash().ok_or(Error::InvalidKeyVariant)?);
-
-                contract = tracking_copy
-                    .borrow_mut()
-                    .get_contract(correlation_id, contract_hash)?;
-
-                if !contract.is_compatible_protocol_version(*protocol_version) {
-                    let exec_error = execution::Error::IncompatibleProtocolMajorVersion {
-                        expected: protocol_version.value().major,
-                        actual: contract.protocol_version().value().major,
-                    };
-                    return Err(Error::Exec(exec_error));
-                }
-
-                contract_package = tracking_copy
-                    .borrow_mut()
-                    .get_contract_package(correlation_id, contract.contract_package_hash())?;
-            }
-            ExecutableDeployItem::StoredVersionedContractByName { name, version, .. } => {
-                // `ContractPackageHash` is stored in named keys.
-                let contract_package_hash: ContractPackageHash = {
-                    account
-                        .named_keys()
-                        .get(name)
-                        .cloned()
-                        .ok_or_else(|| {
-                            Error::Exec(execution::Error::NamedKeyNotFound(name.to_string()))
-                        })?
-                        .into_hash()
-                        .ok_or(Error::InvalidKeyVariant)?
-                        .into()
-                };
-
-                contract_package = tracking_copy
-                    .borrow_mut()
-                    .get_contract_package(correlation_id, contract_package_hash)?;
-
-                let maybe_version_key =
-                    version.map(|ver| ContractVersionKey::new(protocol_version.value().major, ver));
-
-                let contract_version_key = maybe_version_key
-                    .or_else(|| contract_package.current_contract_version())
-                    .ok_or(Error::Exec(execution::Error::NoActiveContractVersions(
-                        contract_package_hash,
-                    )))?;
-
-                if !contract_package.is_version_enabled(contract_version_key) {
-                    return Err(Error::Exec(execution::Error::InvalidContractVersion(
-                        contract_version_key,
-                    )));
-                }
-
-                let looked_up_contract_hash: ContractHash = contract_package
-                    .lookup_contract_hash(contract_version_key)
-                    .ok_or(Error::Exec(execution::Error::InvalidContractVersion(
-                        contract_version_key,
-                    )))?
-                    .to_owned();
-
-                contract = tracking_copy
-                    .borrow_mut()
-                    .get_contract(correlation_id, looked_up_contract_hash)?;
-
-                base_key = looked_up_contract_hash.into();
-                contract_hash = looked_up_contract_hash;
-            }
-            ExecutableDeployItem::StoredVersionedContractByHash {
-                hash: contract_package_hash,
-                version,
-                ..
-            } => {
-                contract_package = tracking_copy
-                    .borrow_mut()
-                    .get_contract_package(correlation_id, *contract_package_hash)?;
-
-                let maybe_version_key =
-                    version.map(|ver| ContractVersionKey::new(protocol_version.value().major, ver));
-
-                let contract_version_key = maybe_version_key
-                    .or_else(|| contract_package.current_contract_version())
-                    .ok_or({
-                        Error::Exec(execution::Error::NoActiveContractVersions(
-                            *contract_package_hash,
-                        ))
-                    })?;
-
-                if !contract_package.is_version_enabled(contract_version_key) {
-                    return Err(Error::Exec(execution::Error::InvalidContractVersion(
-                        contract_version_key,
-                    )));
-                }
-
-                let looked_up_contract_hash = *contract_package
-                    .lookup_contract_hash(contract_version_key)
-                    .ok_or(Error::Exec(execution::Error::InvalidContractVersion(
-                        contract_version_key,
-                    )))?;
-                contract = tracking_copy
-                    .borrow_mut()
-                    .get_contract(correlation_id, looked_up_contract_hash)?;
-
-                base_key = looked_up_contract_hash.into();
-                contract_hash = looked_up_contract_hash;
-            }
-        };
-
-        let entry_point_name = self.entry_point_name();
-
-        let entry_point = contract
-            .entry_point(entry_point_name)
-            .cloned()
-            .ok_or_else(|| {
-                Error::Exec(execution::Error::NoSuchMethod(entry_point_name.to_owned()))
-            })?;
-
-        if system_contract_registry.has_contract_hash(&contract_hash) {
-            let module = wasm::do_nothing_module(preprocessor)?;
-            return Ok(DeployMetadata {
-                kind: DeployKind::System,
-                account_hash,
-                base_key,
-                module,
-                contract_hash,
-                contract,
-                contract_package,
-                entry_point,
-                is_stored: true,
-            });
-        }
-
-        let contract_wasm = tracking_copy
-            .borrow_mut()
-            .get_contract_wasm(correlation_id, contract.contract_wasm_hash())?;
-
-        let module = wasm_prep::deserialize(contract_wasm.bytes())?;
-
-        match entry_point.entry_point_type() {
-            EntryPointType::Session => {
-                let base_key = account.account_hash().into();
-                Ok(DeployMetadata {
-                    kind: DeployKind::Session,
-                    account_hash,
-                    base_key,
-                    module,
-                    contract_hash,
-                    contract,
-                    contract_package,
-                    entry_point,
-                    is_stored: true,
-                })
-            }
-            EntryPointType::Contract => Ok(DeployMetadata {
-                kind: DeployKind::Contract,
-                account_hash,
-                base_key,
-                module,
-                contract_hash,
-                contract,
-                contract_package,
-                entry_point,
-                is_stored: true,
-            }),
-        }
-=======
     /// Returns `true` if the executable deploy item is [`ModuleBytes`].
     ///
     /// [`ModuleBytes`]: ExecutableDeployItem::ModuleBytes
     pub fn is_module_bytes(&self) -> bool {
         matches!(self, Self::ModuleBytes { .. })
->>>>>>> a7f6a648
     }
 }
 
