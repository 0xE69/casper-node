use std::collections::BTreeMap;

use casper_wasm::elements::Module;
use casper_wasmi::{ImportsBuilder, MemoryRef, ModuleInstance, ModuleRef};

use casper_types::{
    contracts::NamedKeys, AccessRights, CLType, CLValue, Key, ProtocolVersion, PublicKey,
    RuntimeArgs, URef, URefAddr, U128, U256, U512,
};

use crate::core::{
    engine_state::EngineConfig,
    execution::Error,
    resolvers::{self, memory_resolver::MemoryResolver},
};

/// Creates an WASM module instance and a memory instance.
///
/// This ensures that a memory instance is properly resolved into a pre-allocated memory area, and a
/// host function resolver is attached to the module.
///
/// The WASM module is also validated to not have a "start" section as we currently don't support
/// running it.
///
/// Both [`ModuleRef`] and a [`MemoryRef`] are ready to be executed.
pub(super) fn instance_and_memory(
    parity_module: Module,
    protocol_version: ProtocolVersion,
    engine_config: &EngineConfig,
) -> Result<(ModuleRef, MemoryRef), Error> {
<<<<<<< HEAD
    let module = wasmi::Module::from_parity_wasm_module(parity_module)?;
    let resolver = resolvers::create_module_resolver(protocol_version, engine_config)?;
=======
    let module = casper_wasmi::Module::from_casper_wasm_module(parity_module)?;
    let resolver = resolvers::create_module_resolver(protocol_version, wasm_config)?;
>>>>>>> 53dd3386
    let mut imports = ImportsBuilder::new();
    imports.push_resolver("env", &resolver);
    let not_started_module = ModuleInstance::new(&module, &imports)?;
    if not_started_module.has_start() {
        return Err(Error::UnsupportedWasmStart);
    }
    let instance = not_started_module.not_started_instance().clone();
    let memory = resolver.memory_ref()?;
    Ok((instance, memory))
}

/// Removes `rights_to_disable` from all urefs in `args` matching the address `uref_addr`.
pub(super) fn attenuate_uref_in_args(
    mut args: RuntimeArgs,
    uref_addr: URefAddr,
    rights_to_disable: AccessRights,
) -> Result<RuntimeArgs, Error> {
    for arg in args.named_args_mut() {
        *arg.cl_value_mut() = rewrite_urefs(arg.cl_value().clone(), |uref| {
            if uref.addr() == uref_addr {
                uref.disable_access_rights(rights_to_disable);
            }
        })?;
    }

    Ok(args)
}

/// Extracts a copy of every uref able to be deserialized from `cl_value`.
pub(super) fn extract_urefs(cl_value: &CLValue) -> Result<Vec<URef>, Error> {
    let mut vec: Vec<URef> = Vec::new();
    rewrite_urefs(cl_value.clone(), |uref| {
        vec.push(*uref);
    })?;
    Ok(vec)
}

/// Executes `func` on every uref able to be deserialized from `cl_value` and returns the resulting
/// re-serialized `CLValue`.
#[allow(clippy::cognitive_complexity)]
fn rewrite_urefs(cl_value: CLValue, mut func: impl FnMut(&mut URef)) -> Result<CLValue, Error> {
    let ret = match cl_value.cl_type() {
        CLType::Bool
        | CLType::I32
        | CLType::I64
        | CLType::U8
        | CLType::U32
        | CLType::U64
        | CLType::U128
        | CLType::U256
        | CLType::U512
        | CLType::Unit
        | CLType::String
        | CLType::PublicKey
        | CLType::Any => cl_value,
        CLType::Option(ty) => match **ty {
            CLType::URef => {
                let mut opt: Option<URef> = cl_value.to_owned().into_t()?;
                opt.iter_mut().for_each(func);
                CLValue::from_t(opt)?
            }
            CLType::Key => {
                let mut opt: Option<Key> = cl_value.to_owned().into_t()?;
                opt.iter_mut().filter_map(Key::as_uref_mut).for_each(func);
                CLValue::from_t(opt)?
            }
            _ => cl_value,
        },
        CLType::List(ty) => match **ty {
            CLType::URef => {
                let mut urefs: Vec<URef> = cl_value.to_owned().into_t()?;
                urefs.iter_mut().for_each(func);
                CLValue::from_t(urefs)?
            }
            CLType::Key => {
                let mut keys: Vec<Key> = cl_value.to_owned().into_t()?;
                keys.iter_mut().filter_map(Key::as_uref_mut).for_each(func);
                CLValue::from_t(keys)?
            }
            _ => cl_value,
        },
        CLType::ByteArray(_) => cl_value,
        CLType::Result { ok, err } => match (&**ok, &**err) {
            (CLType::URef, CLType::Bool) => {
                let mut res: Result<URef, bool> = cl_value.to_owned().into_t()?;
                res.iter_mut().for_each(func);
                CLValue::from_t(res)?
            }
            (CLType::URef, CLType::I32) => {
                let mut res: Result<URef, i32> = cl_value.to_owned().into_t()?;
                res.iter_mut().for_each(func);
                CLValue::from_t(res)?
            }
            (CLType::URef, CLType::I64) => {
                let mut res: Result<URef, i64> = cl_value.to_owned().into_t()?;
                res.iter_mut().for_each(func);
                CLValue::from_t(res)?
            }
            (CLType::URef, CLType::U8) => {
                let mut res: Result<URef, u8> = cl_value.to_owned().into_t()?;
                res.iter_mut().for_each(func);
                CLValue::from_t(res)?
            }
            (CLType::URef, CLType::U32) => {
                let mut res: Result<URef, u32> = cl_value.to_owned().into_t()?;
                res.iter_mut().for_each(func);
                CLValue::from_t(res)?
            }
            (CLType::URef, CLType::U64) => {
                let mut res: Result<URef, u64> = cl_value.to_owned().into_t()?;
                res.iter_mut().for_each(func);
                CLValue::from_t(res)?
            }
            (CLType::URef, CLType::U128) => {
                let mut res: Result<URef, U128> = cl_value.to_owned().into_t()?;
                res.iter_mut().for_each(func);
                CLValue::from_t(res)?
            }
            (CLType::URef, CLType::U256) => {
                let mut res: Result<URef, U256> = cl_value.to_owned().into_t()?;
                res.iter_mut().for_each(func);
                CLValue::from_t(res)?
            }
            (CLType::URef, CLType::U512) => {
                let mut res: Result<URef, U512> = cl_value.to_owned().into_t()?;
                res.iter_mut().for_each(func);
                CLValue::from_t(res)?
            }
            (CLType::URef, CLType::Unit) => {
                let mut res: Result<URef, ()> = cl_value.to_owned().into_t()?;
                res.iter_mut().for_each(func);
                CLValue::from_t(res)?
            }
            (CLType::URef, CLType::String) => {
                let mut res: Result<URef, String> = cl_value.to_owned().into_t()?;
                res.iter_mut().for_each(func);
                CLValue::from_t(res)?
            }
            (CLType::URef, CLType::Key) => {
                let mut res: Result<URef, Key> = cl_value.to_owned().into_t()?;
                match &mut res {
                    Ok(uref) => func(uref),
                    Err(Key::URef(uref)) => func(uref),
                    Err(_) => {}
                }
                CLValue::from_t(res)?
            }
            (CLType::URef, CLType::URef) => {
                let mut res: Result<URef, URef> = cl_value.to_owned().into_t()?;
                match &mut res {
                    Ok(uref) => func(uref),
                    Err(uref) => func(uref),
                }
                CLValue::from_t(res)?
            }
            (CLType::Key, CLType::Bool) => {
                let mut res: Result<Key, bool> = cl_value.to_owned().into_t()?;
                match &mut res {
                    Ok(Key::URef(uref)) => func(uref),
                    Ok(_) | Err(_) => {}
                }
                CLValue::from_t(res)?
            }
            (CLType::Key, CLType::I32) => {
                let mut res: Result<Key, i32> = cl_value.to_owned().into_t()?;
                match &mut res {
                    Ok(Key::URef(uref)) => func(uref),
                    Ok(_) | Err(_) => {}
                }
                CLValue::from_t(res)?
            }
            (CLType::Key, CLType::I64) => {
                let mut res: Result<Key, i64> = cl_value.to_owned().into_t()?;
                match &mut res {
                    Ok(Key::URef(uref)) => func(uref),
                    Ok(_) | Err(_) => {}
                }
                CLValue::from_t(res)?
            }
            (CLType::Key, CLType::U8) => {
                let mut res: Result<Key, u8> = cl_value.to_owned().into_t()?;
                match &mut res {
                    Ok(Key::URef(uref)) => func(uref),
                    Ok(_) | Err(_) => {}
                }
                CLValue::from_t(res)?
            }
            (CLType::Key, CLType::U32) => {
                let mut res: Result<Key, u32> = cl_value.to_owned().into_t()?;
                match &mut res {
                    Ok(Key::URef(uref)) => func(uref),
                    Ok(_) | Err(_) => {}
                }
                CLValue::from_t(res)?
            }
            (CLType::Key, CLType::U64) => {
                let mut res: Result<Key, u64> = cl_value.to_owned().into_t()?;
                match &mut res {
                    Ok(Key::URef(uref)) => func(uref),
                    Ok(_) | Err(_) => {}
                }
                CLValue::from_t(res)?
            }
            (CLType::Key, CLType::U128) => {
                let mut res: Result<Key, U128> = cl_value.to_owned().into_t()?;
                match &mut res {
                    Ok(Key::URef(uref)) => func(uref),
                    Ok(_) | Err(_) => {}
                }
                CLValue::from_t(res)?
            }
            (CLType::Key, CLType::U256) => {
                let mut res: Result<Key, U256> = cl_value.to_owned().into_t()?;
                match &mut res {
                    Ok(Key::URef(uref)) => func(uref),
                    Ok(_) | Err(_) => {}
                }
                CLValue::from_t(res)?
            }
            (CLType::Key, CLType::U512) => {
                let mut res: Result<Key, U512> = cl_value.to_owned().into_t()?;
                match &mut res {
                    Ok(Key::URef(uref)) => func(uref),
                    Ok(_) | Err(_) => {}
                }
                CLValue::from_t(res)?
            }
            (CLType::Key, CLType::Unit) => {
                let mut res: Result<Key, ()> = cl_value.to_owned().into_t()?;
                match &mut res {
                    Ok(Key::URef(uref)) => func(uref),
                    Ok(_) | Err(_) => {}
                }
                CLValue::from_t(res)?
            }
            (CLType::Key, CLType::String) => {
                let mut res: Result<Key, String> = cl_value.to_owned().into_t()?;
                match &mut res {
                    Ok(Key::URef(uref)) => func(uref),
                    Ok(_) | Err(_) => {}
                }
                CLValue::from_t(res)?
            }
            (CLType::Key, CLType::URef) => {
                let mut res: Result<Key, URef> = cl_value.to_owned().into_t()?;
                match &mut res {
                    Ok(Key::URef(uref)) => func(uref),
                    Ok(_) => {}
                    Err(uref) => func(uref),
                }
                CLValue::from_t(res)?
            }
            (CLType::Key, CLType::Key) => {
                let mut res: Result<Key, Key> = cl_value.to_owned().into_t()?;
                match &mut res {
                    Ok(Key::URef(uref)) => func(uref),
                    Err(Key::URef(uref)) => func(uref),
                    Ok(_) | Err(_) => {}
                }
                CLValue::from_t(res)?
            }
            (CLType::Bool, CLType::URef) => {
                let mut res: Result<bool, URef> = cl_value.to_owned().into_t()?;
                match &mut res {
                    Ok(_) => {}
                    Err(uref) => func(uref),
                }
                CLValue::from_t(res)?
            }
            (CLType::I32, CLType::URef) => {
                let mut res: Result<i32, URef> = cl_value.to_owned().into_t()?;
                match &mut res {
                    Ok(_) => {}
                    Err(uref) => func(uref),
                }
                CLValue::from_t(res)?
            }
            (CLType::I64, CLType::URef) => {
                let mut res: Result<i64, URef> = cl_value.to_owned().into_t()?;
                match &mut res {
                    Ok(_) => {}
                    Err(uref) => func(uref),
                }
                CLValue::from_t(res)?
            }
            (CLType::U8, CLType::URef) => {
                let mut res: Result<u8, URef> = cl_value.to_owned().into_t()?;
                match &mut res {
                    Ok(_) => {}
                    Err(uref) => func(uref),
                }
                CLValue::from_t(res)?
            }
            (CLType::U32, CLType::URef) => {
                let mut res: Result<u32, URef> = cl_value.to_owned().into_t()?;
                match &mut res {
                    Ok(_) => {}
                    Err(uref) => func(uref),
                }
                CLValue::from_t(res)?
            }
            (CLType::U64, CLType::URef) => {
                let mut res: Result<u64, URef> = cl_value.to_owned().into_t()?;
                match &mut res {
                    Ok(_) => {}
                    Err(uref) => func(uref),
                }
                CLValue::from_t(res)?
            }
            (CLType::U128, CLType::URef) => {
                let mut res: Result<U128, URef> = cl_value.to_owned().into_t()?;
                match &mut res {
                    Ok(_) => {}
                    Err(uref) => func(uref),
                }
                CLValue::from_t(res)?
            }
            (CLType::U256, CLType::URef) => {
                let mut res: Result<U256, URef> = cl_value.to_owned().into_t()?;
                match &mut res {
                    Ok(_) => {}
                    Err(uref) => func(uref),
                }
                CLValue::from_t(res)?
            }
            (CLType::U512, CLType::URef) => {
                let mut res: Result<U512, URef> = cl_value.to_owned().into_t()?;
                match &mut res {
                    Ok(_) => {}
                    Err(uref) => func(uref),
                }
                CLValue::from_t(res)?
            }
            (CLType::Unit, CLType::URef) => {
                let mut res: Result<(), URef> = cl_value.to_owned().into_t()?;
                match &mut res {
                    Ok(_) => {}
                    Err(uref) => func(uref),
                }
                CLValue::from_t(res)?
            }
            (CLType::String, CLType::URef) => {
                let mut res: Result<String, URef> = cl_value.to_owned().into_t()?;
                match &mut res {
                    Ok(_) => {}
                    Err(uref) => func(uref),
                }
                CLValue::from_t(res)?
            }
            (CLType::Bool, CLType::Key) => {
                let mut res: Result<bool, Key> = cl_value.to_owned().into_t()?;
                match &mut res {
                    Ok(_) => {}
                    Err(Key::URef(uref)) => func(uref),
                    Err(_) => {}
                }
                CLValue::from_t(res)?
            }
            (CLType::I32, CLType::Key) => {
                let mut res: Result<i32, Key> = cl_value.to_owned().into_t()?;
                match &mut res {
                    Ok(_) => {}
                    Err(Key::URef(uref)) => func(uref),
                    Err(_) => {}
                }
                CLValue::from_t(res)?
            }
            (CLType::I64, CLType::Key) => {
                let mut res: Result<i64, Key> = cl_value.to_owned().into_t()?;
                match &mut res {
                    Ok(_) => {}
                    Err(Key::URef(uref)) => func(uref),
                    Err(_) => {}
                }
                CLValue::from_t(res)?
            }
            (CLType::U8, CLType::Key) => {
                let mut res: Result<u8, Key> = cl_value.to_owned().into_t()?;
                match &mut res {
                    Ok(_) => {}
                    Err(Key::URef(uref)) => func(uref),
                    Err(_) => {}
                }
                CLValue::from_t(res)?
            }
            (CLType::U32, CLType::Key) => {
                let mut res: Result<u32, Key> = cl_value.to_owned().into_t()?;
                match &mut res {
                    Ok(_) => {}
                    Err(Key::URef(uref)) => func(uref),
                    Err(_) => {}
                }
                CLValue::from_t(res)?
            }
            (CLType::U64, CLType::Key) => {
                let mut res: Result<u64, Key> = cl_value.to_owned().into_t()?;
                match &mut res {
                    Ok(_) => {}
                    Err(Key::URef(uref)) => func(uref),
                    Err(_) => {}
                }
                CLValue::from_t(res)?
            }
            (CLType::U128, CLType::Key) => {
                let mut res: Result<U128, Key> = cl_value.to_owned().into_t()?;
                match &mut res {
                    Ok(_) => {}
                    Err(Key::URef(uref)) => func(uref),
                    Err(_) => {}
                }
                CLValue::from_t(res)?
            }
            (CLType::U256, CLType::Key) => {
                let mut res: Result<U256, Key> = cl_value.to_owned().into_t()?;
                match &mut res {
                    Ok(_) => {}
                    Err(Key::URef(uref)) => func(uref),
                    Err(_) => {}
                }
                CLValue::from_t(res)?
            }
            (CLType::U512, CLType::Key) => {
                let mut res: Result<U512, Key> = cl_value.to_owned().into_t()?;
                match &mut res {
                    Ok(_) => {}
                    Err(Key::URef(uref)) => func(uref),
                    Err(_) => {}
                }
                CLValue::from_t(res)?
            }
            (CLType::Unit, CLType::Key) => {
                let mut res: Result<(), Key> = cl_value.to_owned().into_t()?;
                match &mut res {
                    Ok(_) => {}
                    Err(Key::URef(uref)) => func(uref),
                    Err(_) => {}
                }
                CLValue::from_t(res)?
            }
            (CLType::String, CLType::Key) => {
                let mut res: Result<String, Key> = cl_value.to_owned().into_t()?;
                match &mut res {
                    Ok(_) => {}
                    Err(Key::URef(uref)) => func(uref),
                    Err(_) => {}
                }
                CLValue::from_t(res)?
            }
            (_, _) => cl_value,
        },
        CLType::Map { key, value } => match (&**key, &**value) {
            (CLType::URef, CLType::Bool) => {
                let mut map: BTreeMap<URef, bool> = cl_value.to_owned().into_t()?;
                map = map
                    .into_iter()
                    .map(|(mut k, v)| {
                        func(&mut k);
                        (k, v)
                    })
                    .collect();
                CLValue::from_t(map)?
            }
            (CLType::URef, CLType::I32) => {
                let mut map: BTreeMap<URef, i32> = cl_value.to_owned().into_t()?;
                map = map
                    .into_iter()
                    .map(|(mut k, v)| {
                        func(&mut k);
                        (k, v)
                    })
                    .collect();
                CLValue::from_t(map)?
            }
            (CLType::URef, CLType::I64) => {
                let mut map: BTreeMap<URef, i64> = cl_value.to_owned().into_t()?;
                map = map
                    .into_iter()
                    .map(|(mut k, v)| {
                        func(&mut k);
                        (k, v)
                    })
                    .collect();
                CLValue::from_t(map)?
            }
            (CLType::URef, CLType::U8) => {
                let mut map: BTreeMap<URef, u8> = cl_value.to_owned().into_t()?;
                map = map
                    .into_iter()
                    .map(|(mut k, v)| {
                        func(&mut k);
                        (k, v)
                    })
                    .collect();
                CLValue::from_t(map)?
            }
            (CLType::URef, CLType::U32) => {
                let mut map: BTreeMap<URef, u32> = cl_value.to_owned().into_t()?;
                map = map
                    .into_iter()
                    .map(|(mut k, v)| {
                        func(&mut k);
                        (k, v)
                    })
                    .collect();
                CLValue::from_t(map)?
            }
            (CLType::URef, CLType::U64) => {
                let mut map: BTreeMap<URef, u64> = cl_value.to_owned().into_t()?;
                map = map
                    .into_iter()
                    .map(|(mut k, v)| {
                        func(&mut k);
                        (k, v)
                    })
                    .collect();
                CLValue::from_t(map)?
            }
            (CLType::URef, CLType::U128) => {
                let mut map: BTreeMap<URef, U128> = cl_value.to_owned().into_t()?;
                map = map
                    .into_iter()
                    .map(|(mut k, v)| {
                        func(&mut k);
                        (k, v)
                    })
                    .collect();
                CLValue::from_t(map)?
            }
            (CLType::URef, CLType::U256) => {
                let mut map: BTreeMap<URef, U256> = cl_value.to_owned().into_t()?;
                map = map
                    .into_iter()
                    .map(|(mut k, v)| {
                        func(&mut k);
                        (k, v)
                    })
                    .collect();
                CLValue::from_t(map)?
            }
            (CLType::URef, CLType::U512) => {
                let mut map: BTreeMap<URef, U512> = cl_value.to_owned().into_t()?;
                map = map
                    .into_iter()
                    .map(|(mut k, v)| {
                        func(&mut k);
                        (k, v)
                    })
                    .collect();
                CLValue::from_t(map)?
            }
            (CLType::URef, CLType::Unit) => {
                let mut map: BTreeMap<URef, ()> = cl_value.to_owned().into_t()?;
                map = map
                    .into_iter()
                    .map(|(mut k, v)| {
                        func(&mut k);
                        (k, v)
                    })
                    .collect();
                CLValue::from_t(map)?
            }
            (CLType::URef, CLType::String) => {
                let mut map: BTreeMap<URef, String> = cl_value.to_owned().into_t()?;
                map = map
                    .into_iter()
                    .map(|(mut k, v)| {
                        func(&mut k);
                        (k, v)
                    })
                    .collect();
                CLValue::from_t(map)?
            }
            (CLType::URef, CLType::Key) => {
                let mut map: BTreeMap<URef, Key> = cl_value.to_owned().into_t()?;
                map = map
                    .into_iter()
                    .map(|(mut k, mut v)| {
                        func(&mut k);
                        v.as_uref_mut().iter_mut().for_each(|v| func(v));
                        (k, v)
                    })
                    .collect();
                CLValue::from_t(map)?
            }
            (CLType::URef, CLType::URef) => {
                let mut map: BTreeMap<URef, URef> = cl_value.to_owned().into_t()?;
                map = map
                    .into_iter()
                    .map(|(mut k, mut v)| {
                        func(&mut k);
                        func(&mut v);
                        (k, v)
                    })
                    .collect();
                CLValue::from_t(map)?
            }
            (CLType::Key, CLType::Bool) => {
                let mut map: BTreeMap<Key, bool> = cl_value.to_owned().into_t()?;
                map = map
                    .into_iter()
                    .map(|(mut k, v)| {
                        k.as_uref_mut().iter_mut().for_each(|k| func(k));
                        (k, v)
                    })
                    .collect();
                CLValue::from_t(map)?
            }
            (CLType::Key, CLType::I32) => {
                let mut map: BTreeMap<Key, i32> = cl_value.to_owned().into_t()?;
                map = map
                    .into_iter()
                    .map(|(mut k, v)| {
                        k.as_uref_mut().iter_mut().for_each(|k| func(k));
                        (k, v)
                    })
                    .collect();
                CLValue::from_t(map)?
            }
            (CLType::Key, CLType::I64) => {
                let mut map: BTreeMap<Key, i64> = cl_value.to_owned().into_t()?;
                map = map
                    .into_iter()
                    .map(|(mut k, v)| {
                        k.as_uref_mut().iter_mut().for_each(|k| func(k));
                        (k, v)
                    })
                    .collect();
                CLValue::from_t(map)?
            }
            (CLType::Key, CLType::U8) => {
                let mut map: BTreeMap<Key, u8> = cl_value.to_owned().into_t()?;
                map = map
                    .into_iter()
                    .map(|(mut k, v)| {
                        k.as_uref_mut().iter_mut().for_each(|k| func(k));
                        (k, v)
                    })
                    .collect();
                CLValue::from_t(map)?
            }
            (CLType::Key, CLType::U32) => {
                let mut map: BTreeMap<Key, u32> = cl_value.to_owned().into_t()?;
                map = map
                    .into_iter()
                    .map(|(mut k, v)| {
                        k.as_uref_mut().iter_mut().for_each(|k| func(k));
                        (k, v)
                    })
                    .collect();
                CLValue::from_t(map)?
            }
            (CLType::Key, CLType::U64) => {
                let mut map: BTreeMap<Key, u64> = cl_value.to_owned().into_t()?;
                map = map
                    .into_iter()
                    .map(|(mut k, v)| {
                        k.as_uref_mut().iter_mut().for_each(|k| func(k));
                        (k, v)
                    })
                    .collect();
                CLValue::from_t(map)?
            }
            (CLType::Key, CLType::U128) => {
                let mut map: BTreeMap<Key, U128> = cl_value.to_owned().into_t()?;
                map = map
                    .into_iter()
                    .map(|(mut k, v)| {
                        k.as_uref_mut().iter_mut().for_each(|k| func(k));
                        (k, v)
                    })
                    .collect();
                CLValue::from_t(map)?
            }
            (CLType::Key, CLType::U256) => {
                let mut map: BTreeMap<Key, U256> = cl_value.to_owned().into_t()?;
                map = map
                    .into_iter()
                    .map(|(mut k, v)| {
                        k.as_uref_mut().iter_mut().for_each(|k| func(k));
                        (k, v)
                    })
                    .collect();
                CLValue::from_t(map)?
            }
            (CLType::Key, CLType::U512) => {
                let mut map: BTreeMap<Key, U512> = cl_value.to_owned().into_t()?;
                map = map
                    .into_iter()
                    .map(|(mut k, v)| {
                        k.as_uref_mut().iter_mut().for_each(|k| func(k));
                        (k, v)
                    })
                    .collect();
                CLValue::from_t(map)?
            }
            (CLType::Key, CLType::Unit) => {
                let mut map: BTreeMap<Key, ()> = cl_value.to_owned().into_t()?;
                map = map
                    .into_iter()
                    .map(|(mut k, v)| {
                        k.as_uref_mut().iter_mut().for_each(|k| func(k));
                        (k, v)
                    })
                    .collect();
                CLValue::from_t(map)?
            }
            (CLType::Key, CLType::String) => {
                let mut map: BTreeMap<Key, String> = cl_value.to_owned().into_t()?;
                map = map
                    .into_iter()
                    .map(|(mut k, v)| {
                        k.as_uref_mut().iter_mut().for_each(|k| func(k));
                        (k, v)
                    })
                    .collect();
                CLValue::from_t(map)?
            }
            (CLType::Key, CLType::URef) => {
                let mut map: BTreeMap<Key, URef> = cl_value.to_owned().into_t()?;
                map = map
                    .into_iter()
                    .map(|(mut k, mut v)| {
                        k.as_uref_mut().iter_mut().for_each(|k| func(k));
                        func(&mut v);
                        (k, v)
                    })
                    .collect();
                CLValue::from_t(map)?
            }
            (CLType::Key, CLType::Key) => {
                let mut map: BTreeMap<Key, Key> = cl_value.to_owned().into_t()?;
                map = map
                    .into_iter()
                    .map(|(mut k, mut v)| {
                        k.as_uref_mut().iter_mut().for_each(|k| func(k));
                        v.as_uref_mut().iter_mut().for_each(|v| func(v));
                        (k, v)
                    })
                    .collect();
                CLValue::from_t(map)?
            }
            (CLType::Bool, CLType::URef) => {
                let mut map: BTreeMap<bool, URef> = cl_value.to_owned().into_t()?;
                map.values_mut().for_each(func);
                CLValue::from_t(map)?
            }
            (CLType::I32, CLType::URef) => {
                let mut map: BTreeMap<i32, URef> = cl_value.to_owned().into_t()?;
                map.values_mut().for_each(func);
                CLValue::from_t(map)?
            }
            (CLType::I64, CLType::URef) => {
                let mut map: BTreeMap<i64, URef> = cl_value.to_owned().into_t()?;
                map.values_mut().for_each(func);
                CLValue::from_t(map)?
            }
            (CLType::U8, CLType::URef) => {
                let mut map: BTreeMap<u8, URef> = cl_value.to_owned().into_t()?;
                map.values_mut().for_each(func);
                CLValue::from_t(map)?
            }
            (CLType::U32, CLType::URef) => {
                let mut map: BTreeMap<u32, URef> = cl_value.to_owned().into_t()?;
                map.values_mut().for_each(func);
                CLValue::from_t(map)?
            }
            (CLType::U64, CLType::URef) => {
                let mut map: BTreeMap<u64, URef> = cl_value.to_owned().into_t()?;
                map.values_mut().for_each(func);
                CLValue::from_t(map)?
            }
            (CLType::U128, CLType::URef) => {
                let mut map: BTreeMap<U128, URef> = cl_value.to_owned().into_t()?;
                map.values_mut().for_each(func);
                CLValue::from_t(map)?
            }
            (CLType::U256, CLType::URef) => {
                let mut map: BTreeMap<U256, URef> = cl_value.to_owned().into_t()?;
                map.values_mut().for_each(func);
                CLValue::from_t(map)?
            }
            (CLType::U512, CLType::URef) => {
                let mut map: BTreeMap<U512, URef> = cl_value.to_owned().into_t()?;
                map.values_mut().for_each(func);
                CLValue::from_t(map)?
            }
            (CLType::Unit, CLType::URef) => {
                let mut map: BTreeMap<(), URef> = cl_value.to_owned().into_t()?;
                map.values_mut().for_each(func);
                CLValue::from_t(map)?
            }
            (CLType::String, CLType::URef) => {
                let mut map: BTreeMap<String, URef> = cl_value.to_owned().into_t()?;
                map.values_mut().for_each(func);
                CLValue::from_t(map)?
            }
            (CLType::PublicKey, CLType::URef) => {
                let mut map: BTreeMap<PublicKey, URef> = cl_value.to_owned().into_t()?;
                map.values_mut().for_each(func);
                CLValue::from_t(map)?
            }
            (CLType::Bool, CLType::Key) => {
                let mut map: BTreeMap<bool, Key> = cl_value.to_owned().into_t()?;
                map.values_mut().filter_map(Key::as_uref_mut).for_each(func);
                CLValue::from_t(map)?
            }
            (CLType::I32, CLType::Key) => {
                let mut map: BTreeMap<i32, Key> = cl_value.to_owned().into_t()?;
                map.values_mut().filter_map(Key::as_uref_mut).for_each(func);
                CLValue::from_t(map)?
            }
            (CLType::I64, CLType::Key) => {
                let mut map: BTreeMap<i64, Key> = cl_value.to_owned().into_t()?;
                map.values_mut().filter_map(Key::as_uref_mut).for_each(func);
                CLValue::from_t(map)?
            }
            (CLType::U8, CLType::Key) => {
                let mut map: BTreeMap<u8, Key> = cl_value.to_owned().into_t()?;
                map.values_mut().filter_map(Key::as_uref_mut).for_each(func);
                CLValue::from_t(map)?
            }
            (CLType::U32, CLType::Key) => {
                let mut map: BTreeMap<u32, Key> = cl_value.to_owned().into_t()?;
                map.values_mut().filter_map(Key::as_uref_mut).for_each(func);
                CLValue::from_t(map)?
            }
            (CLType::U64, CLType::Key) => {
                let mut map: BTreeMap<u64, Key> = cl_value.to_owned().into_t()?;
                map.values_mut().filter_map(Key::as_uref_mut).for_each(func);
                CLValue::from_t(map)?
            }
            (CLType::U128, CLType::Key) => {
                let mut map: BTreeMap<U128, Key> = cl_value.to_owned().into_t()?;
                map.values_mut().filter_map(Key::as_uref_mut).for_each(func);
                CLValue::from_t(map)?
            }
            (CLType::U256, CLType::Key) => {
                let mut map: BTreeMap<U256, Key> = cl_value.to_owned().into_t()?;
                map.values_mut().filter_map(Key::as_uref_mut).for_each(func);
                CLValue::from_t(map)?
            }
            (CLType::U512, CLType::Key) => {
                let mut map: BTreeMap<U512, Key> = cl_value.to_owned().into_t()?;
                map.values_mut().filter_map(Key::as_uref_mut).for_each(func);
                CLValue::from_t(map)?
            }
            (CLType::Unit, CLType::Key) => {
                let mut map: BTreeMap<(), Key> = cl_value.to_owned().into_t()?;
                map.values_mut().filter_map(Key::as_uref_mut).for_each(func);
                CLValue::from_t(map)?
            }
            (CLType::String, CLType::Key) => {
                let mut map: NamedKeys = cl_value.to_owned().into_t()?;
                map.values_mut().filter_map(Key::as_uref_mut).for_each(func);
                CLValue::from_t(map)?
            }
            (CLType::PublicKey, CLType::Key) => {
                let mut map: BTreeMap<PublicKey, Key> = cl_value.to_owned().into_t()?;
                map.values_mut().filter_map(Key::as_uref_mut).for_each(func);
                CLValue::from_t(map)?
            }
            (_, _) => cl_value,
        },
        CLType::Tuple1([ty]) => match **ty {
            CLType::URef => {
                let mut val: (URef,) = cl_value.to_owned().into_t()?;
                func(&mut val.0);
                CLValue::from_t(val)?
            }
            CLType::Key => {
                let mut val: (Key,) = cl_value.to_owned().into_t()?;
                val.0.as_uref_mut().iter_mut().for_each(|v| func(v));
                CLValue::from_t(val)?
            }
            _ => cl_value,
        },
        CLType::Tuple2([ty1, ty2]) => match (&**ty1, &**ty2) {
            (CLType::URef, CLType::Bool) => {
                let mut val: (URef, bool) = cl_value.to_owned().into_t()?;
                func(&mut val.0);
                CLValue::from_t(val)?
            }
            (CLType::URef, CLType::I32) => {
                let mut val: (URef, i32) = cl_value.to_owned().into_t()?;
                func(&mut val.0);
                CLValue::from_t(val)?
            }
            (CLType::URef, CLType::I64) => {
                let mut val: (URef, i64) = cl_value.to_owned().into_t()?;
                func(&mut val.0);
                CLValue::from_t(val)?
            }
            (CLType::URef, CLType::U8) => {
                let mut val: (URef, u8) = cl_value.to_owned().into_t()?;
                func(&mut val.0);
                CLValue::from_t(val)?
            }
            (CLType::URef, CLType::U32) => {
                let mut val: (URef, u32) = cl_value.to_owned().into_t()?;
                func(&mut val.0);
                CLValue::from_t(val)?
            }
            (CLType::URef, CLType::U64) => {
                let mut val: (URef, u64) = cl_value.to_owned().into_t()?;
                func(&mut val.0);
                CLValue::from_t(val)?
            }
            (CLType::URef, CLType::U128) => {
                let mut val: (URef, U128) = cl_value.to_owned().into_t()?;
                func(&mut val.0);
                CLValue::from_t(val)?
            }
            (CLType::URef, CLType::U256) => {
                let mut val: (URef, U256) = cl_value.to_owned().into_t()?;
                func(&mut val.0);
                CLValue::from_t(val)?
            }
            (CLType::URef, CLType::U512) => {
                let mut val: (URef, U512) = cl_value.to_owned().into_t()?;
                func(&mut val.0);
                CLValue::from_t(val)?
            }
            (CLType::URef, CLType::Unit) => {
                let mut val: (URef, ()) = cl_value.to_owned().into_t()?;
                func(&mut val.0);
                CLValue::from_t(val)?
            }
            (CLType::URef, CLType::String) => {
                let mut val: (URef, String) = cl_value.to_owned().into_t()?;
                func(&mut val.0);
                CLValue::from_t(val)?
            }
            (CLType::URef, CLType::Key) => {
                let mut val: (URef, Key) = cl_value.to_owned().into_t()?;
                func(&mut val.0);
                val.1.as_uref_mut().iter_mut().for_each(|v| func(v));
                CLValue::from_t(val)?
            }
            (CLType::URef, CLType::URef) => {
                let mut val: (URef, URef) = cl_value.to_owned().into_t()?;
                func(&mut val.0);
                func(&mut val.1);
                CLValue::from_t(val)?
            }
            (CLType::Key, CLType::Bool) => {
                let mut val: (Key, bool) = cl_value.to_owned().into_t()?;
                val.0.as_uref_mut().iter_mut().for_each(|v| func(v));
                CLValue::from_t(val)?
            }
            (CLType::Key, CLType::I32) => {
                let mut val: (Key, i32) = cl_value.to_owned().into_t()?;
                val.0.as_uref_mut().iter_mut().for_each(|v| func(v));
                CLValue::from_t(val)?
            }
            (CLType::Key, CLType::I64) => {
                let mut val: (Key, i64) = cl_value.to_owned().into_t()?;
                val.0.as_uref_mut().iter_mut().for_each(|v| func(v));
                CLValue::from_t(val)?
            }
            (CLType::Key, CLType::U8) => {
                let mut val: (Key, u8) = cl_value.to_owned().into_t()?;
                val.0.as_uref_mut().iter_mut().for_each(|v| func(v));
                CLValue::from_t(val)?
            }
            (CLType::Key, CLType::U32) => {
                let mut val: (Key, u32) = cl_value.to_owned().into_t()?;
                val.0.as_uref_mut().iter_mut().for_each(|v| func(v));
                CLValue::from_t(val)?
            }
            (CLType::Key, CLType::U64) => {
                let mut val: (Key, u64) = cl_value.to_owned().into_t()?;
                val.0.as_uref_mut().iter_mut().for_each(|v| func(v));
                CLValue::from_t(val)?
            }
            (CLType::Key, CLType::U128) => {
                let mut val: (Key, U128) = cl_value.to_owned().into_t()?;
                val.0.as_uref_mut().iter_mut().for_each(|v| func(v));
                CLValue::from_t(val)?
            }
            (CLType::Key, CLType::U256) => {
                let mut val: (Key, U256) = cl_value.to_owned().into_t()?;
                val.0.as_uref_mut().iter_mut().for_each(|v| func(v));
                CLValue::from_t(val)?
            }
            (CLType::Key, CLType::U512) => {
                let mut val: (Key, U512) = cl_value.to_owned().into_t()?;
                val.0.as_uref_mut().iter_mut().for_each(|v| func(v));
                CLValue::from_t(val)?
            }
            (CLType::Key, CLType::Unit) => {
                let mut val: (Key, ()) = cl_value.to_owned().into_t()?;
                val.0.as_uref_mut().iter_mut().for_each(|v| func(v));
                CLValue::from_t(val)?
            }
            (CLType::Key, CLType::String) => {
                let mut val: (Key, String) = cl_value.to_owned().into_t()?;
                val.0.as_uref_mut().iter_mut().for_each(|v| func(v));
                CLValue::from_t(val)?
            }
            (CLType::Key, CLType::URef) => {
                let mut val: (Key, URef) = cl_value.to_owned().into_t()?;
                val.0.as_uref_mut().iter_mut().for_each(|v| func(v));
                func(&mut val.1);
                CLValue::from_t(val)?
            }
            (CLType::Key, CLType::Key) => {
                let mut val: (Key, Key) = cl_value.to_owned().into_t()?;
                val.0.as_uref_mut().iter_mut().for_each(|v| func(v));
                val.1.as_uref_mut().iter_mut().for_each(|v| func(v));
                CLValue::from_t(val)?
            }
            (CLType::Bool, CLType::URef) => {
                let mut val: (bool, URef) = cl_value.to_owned().into_t()?;
                func(&mut val.1);
                CLValue::from_t(val)?
            }
            (CLType::I32, CLType::URef) => {
                let mut val: (i32, URef) = cl_value.to_owned().into_t()?;
                func(&mut val.1);
                CLValue::from_t(val)?
            }
            (CLType::I64, CLType::URef) => {
                let mut val: (i64, URef) = cl_value.to_owned().into_t()?;
                func(&mut val.1);
                CLValue::from_t(val)?
            }
            (CLType::U8, CLType::URef) => {
                let mut val: (u8, URef) = cl_value.to_owned().into_t()?;
                func(&mut val.1);
                CLValue::from_t(val)?
            }
            (CLType::U32, CLType::URef) => {
                let mut val: (u32, URef) = cl_value.to_owned().into_t()?;
                func(&mut val.1);
                CLValue::from_t(val)?
            }
            (CLType::U64, CLType::URef) => {
                let mut val: (u64, URef) = cl_value.to_owned().into_t()?;
                func(&mut val.1);
                CLValue::from_t(val)?
            }
            (CLType::U128, CLType::URef) => {
                let mut val: (U128, URef) = cl_value.to_owned().into_t()?;
                func(&mut val.1);
                CLValue::from_t(val)?
            }
            (CLType::U256, CLType::URef) => {
                let mut val: (U256, URef) = cl_value.to_owned().into_t()?;
                func(&mut val.1);
                CLValue::from_t(val)?
            }
            (CLType::U512, CLType::URef) => {
                let mut val: (U512, URef) = cl_value.to_owned().into_t()?;
                func(&mut val.1);
                CLValue::from_t(val)?
            }
            (CLType::Unit, CLType::URef) => {
                let mut val: ((), URef) = cl_value.to_owned().into_t()?;
                func(&mut val.1);
                CLValue::from_t(val)?
            }
            (CLType::String, CLType::URef) => {
                let mut val: (String, URef) = cl_value.to_owned().into_t()?;
                func(&mut val.1);
                CLValue::from_t(val)?
            }
            (CLType::Bool, CLType::Key) => {
                let mut val: (bool, Key) = cl_value.to_owned().into_t()?;
                val.1.as_uref_mut().iter_mut().for_each(|v| func(v));
                CLValue::from_t(val)?
            }
            (CLType::I32, CLType::Key) => {
                let mut val: (i32, Key) = cl_value.to_owned().into_t()?;
                val.1.as_uref_mut().iter_mut().for_each(|v| func(v));
                CLValue::from_t(val)?
            }
            (CLType::I64, CLType::Key) => {
                let mut val: (i64, Key) = cl_value.to_owned().into_t()?;
                val.1.as_uref_mut().iter_mut().for_each(|v| func(v));
                CLValue::from_t(val)?
            }
            (CLType::U8, CLType::Key) => {
                let mut val: (u8, Key) = cl_value.to_owned().into_t()?;
                val.1.as_uref_mut().iter_mut().for_each(|v| func(v));
                CLValue::from_t(val)?
            }
            (CLType::U32, CLType::Key) => {
                let mut val: (u32, Key) = cl_value.to_owned().into_t()?;
                val.1.as_uref_mut().iter_mut().for_each(|v| func(v));
                CLValue::from_t(val)?
            }
            (CLType::U64, CLType::Key) => {
                let mut val: (u64, Key) = cl_value.to_owned().into_t()?;
                val.1.as_uref_mut().iter_mut().for_each(|v| func(v));
                CLValue::from_t(val)?
            }
            (CLType::U128, CLType::Key) => {
                let mut val: (U128, Key) = cl_value.to_owned().into_t()?;
                val.1.as_uref_mut().iter_mut().for_each(|v| func(v));
                CLValue::from_t(val)?
            }
            (CLType::U256, CLType::Key) => {
                let mut val: (U256, Key) = cl_value.to_owned().into_t()?;
                val.1.as_uref_mut().iter_mut().for_each(|v| func(v));
                CLValue::from_t(val)?
            }
            (CLType::U512, CLType::Key) => {
                let mut val: (U512, Key) = cl_value.to_owned().into_t()?;
                val.1.as_uref_mut().iter_mut().for_each(|v| func(v));
                CLValue::from_t(val)?
            }
            (CLType::Unit, CLType::Key) => {
                let mut val: ((), Key) = cl_value.to_owned().into_t()?;
                val.1.as_uref_mut().iter_mut().for_each(|v| func(v));
                CLValue::from_t(val)?
            }
            (CLType::String, CLType::Key) => {
                let mut val: (String, Key) = cl_value.to_owned().into_t()?;
                val.1.as_uref_mut().iter_mut().for_each(|v| func(v));
                CLValue::from_t(val)?
            }
            (_, _) => cl_value,
        },
        // TODO: nested matches for Tuple3?
        CLType::Tuple3(_) => cl_value,
        CLType::Key => {
            let mut key: Key = cl_value.to_owned().into_t()?; // TODO: optimize?
            key.as_uref_mut().iter_mut().for_each(|v| func(v));
            CLValue::from_t(key)?
        }
        CLType::URef => {
            let mut uref: URef = cl_value.to_owned().into_t()?; // TODO: optimize?
            func(&mut uref);
            CLValue::from_t(uref)?
        }
    };
    Ok(ret)
}

#[cfg(test)]
mod tests {
    use std::collections::BTreeMap;

    use proptest::{
        array::uniform32,
        collection::{btree_map, vec},
        option,
        prelude::*,
        result,
    };

    use casper_types::{
        gens::*, runtime_args, AccessRights, CLType, CLValue, Key, PublicKey, RuntimeArgs,
        SecretKey, URef,
    };

    use super::*;

    fn cl_value_with_urefs_arb() -> impl Strategy<Value = (CLValue, Vec<URef>)> {
        // If compiler brings you here it most probably means you've added a variant to `CLType`
        // enum but forgot to add generator for it.
        let stub: Option<CLType> = None;
        if let Some(cl_type) = stub {
            match cl_type {
                CLType::Bool
                | CLType::I32
                | CLType::I64
                | CLType::U8
                | CLType::U32
                | CLType::U64
                | CLType::U128
                | CLType::U256
                | CLType::U512
                | CLType::Unit
                | CLType::String
                | CLType::Key
                | CLType::URef
                | CLType::Option(_)
                | CLType::List(_)
                | CLType::ByteArray(..)
                | CLType::Result { .. }
                | CLType::Map { .. }
                | CLType::Tuple1(_)
                | CLType::Tuple2(_)
                | CLType::Tuple3(_)
                | CLType::PublicKey
                | CLType::Any => (),
            }
        };

        prop_oneof![
            Just((CLValue::from_t(()).expect("should create CLValue"), vec![])),
            any::<bool>()
                .prop_map(|x| (CLValue::from_t(x).expect("should create CLValue"), vec![])),
            any::<i32>().prop_map(|x| (CLValue::from_t(x).expect("should create CLValue"), vec![])),
            any::<i64>().prop_map(|x| (CLValue::from_t(x).expect("should create CLValue"), vec![])),
            any::<u8>().prop_map(|x| (CLValue::from_t(x).expect("should create CLValue"), vec![])),
            any::<u32>().prop_map(|x| (CLValue::from_t(x).expect("should create CLValue"), vec![])),
            any::<u64>().prop_map(|x| (CLValue::from_t(x).expect("should create CLValue"), vec![])),
            u128_arb().prop_map(|x| (CLValue::from_t(x).expect("should create CLValue"), vec![])),
            u256_arb().prop_map(|x| (CLValue::from_t(x).expect("should create CLValue"), vec![])),
            u512_arb().prop_map(|x| (CLValue::from_t(x).expect("should create CLValue"), vec![])),
            key_arb().prop_map(|x| {
                let urefs = x.as_uref().into_iter().cloned().collect();
                (CLValue::from_t(x).expect("should create CLValue"), urefs)
            }),
            uref_arb().prop_map(|x| (CLValue::from_t(x).expect("should create CLValue"), vec![x])),
            ".*".prop_map(|x: String| (CLValue::from_t(x).expect("should create CLValue"), vec![])),
            option::of(any::<u64>())
                .prop_map(|x| (CLValue::from_t(x).expect("should create CLValue"), vec![])),
            option::of(uref_arb()).prop_map(|x| {
                let urefs = x.iter().cloned().collect();
                (CLValue::from_t(x).expect("should create CLValue"), urefs)
            }),
            option::of(key_arb()).prop_map(|x| {
                let urefs = x.iter().filter_map(Key::as_uref).cloned().collect();
                (CLValue::from_t(x).expect("should create CLValue"), urefs)
            }),
            vec(any::<i32>(), 0..100)
                .prop_map(|x| (CLValue::from_t(x).expect("should create CLValue"), vec![])),
            vec(uref_arb(), 0..100).prop_map(|x| (
                CLValue::from_t(x.clone()).expect("should create CLValue"),
                x
            )),
            vec(key_arb(), 0..100).prop_map(|x| (
                CLValue::from_t(x.clone()).expect("should create CLValue"),
                x.into_iter().filter_map(Key::into_uref).collect()
            )),
            uniform32(any::<u8>())
                .prop_map(|x| (CLValue::from_t(x).expect("should create CLValue"), vec![])),
            result::maybe_err(key_arb(), ".*").prop_map(|x| {
                let urefs = match &x {
                    Ok(key) => key.as_uref().into_iter().cloned().collect(),
                    Err(_) => vec![],
                };
                (CLValue::from_t(x).expect("should create CLValue"), urefs)
            }),
            result::maybe_ok(".*", uref_arb()).prop_map(|x| {
                let urefs = match &x {
                    Ok(_) => vec![],
                    Err(uref) => vec![*uref],
                };
                (CLValue::from_t(x).expect("should create CLValue"), urefs)
            }),
            btree_map(".*", u512_arb(), 0..100)
                .prop_map(|x| (CLValue::from_t(x).expect("should create CLValue"), vec![])),
            btree_map(uref_arb(), u512_arb(), 0..100).prop_map(|x| {
                let urefs = x.keys().cloned().collect();
                (CLValue::from_t(x).expect("should create CLValue"), urefs)
            }),
            btree_map(".*", uref_arb(), 0..100).prop_map(|x| {
                let urefs = x.values().cloned().collect();
                (CLValue::from_t(x).expect("should create CLValue"), urefs)
            }),
            btree_map(uref_arb(), key_arb(), 0..100).prop_map(|x| {
                let urefs: Vec<URef> = x
                    .clone()
                    .into_iter()
                    .flat_map(|(k, v)| {
                        vec![Some(k), v.into_uref()]
                            .into_iter()
                            .flatten()
                            .collect::<Vec<URef>>()
                    })
                    .collect();
                (CLValue::from_t(x).expect("should create CLValue"), urefs)
            }),
            btree_map(key_arb(), uref_arb(), 0..100).prop_map(|x| {
                let urefs: Vec<URef> = x
                    .clone()
                    .into_iter()
                    .flat_map(|(k, v)| {
                        vec![k.into_uref(), Some(v)]
                            .into_iter()
                            .flatten()
                            .collect::<Vec<URef>>()
                    })
                    .collect();
                (CLValue::from_t(x).expect("should create CLValue"), urefs)
            }),
            btree_map(key_arb(), key_arb(), 0..100).prop_map(|x| {
                let urefs: Vec<URef> = x
                    .clone()
                    .into_iter()
                    .flat_map(|(k, v)| {
                        vec![k.into_uref(), v.into_uref()]
                            .into_iter()
                            .flatten()
                            .collect::<Vec<URef>>()
                    })
                    .collect();
                (CLValue::from_t(x).expect("should create CLValue"), urefs)
            }),
            (any::<bool>())
                .prop_map(|x| (CLValue::from_t(x).expect("should create CLValue"), vec![])),
            (uref_arb())
                .prop_map(|x| (CLValue::from_t(x).expect("should create CLValue"), vec![x])),
            (any::<bool>(), any::<i32>())
                .prop_map(|x| (CLValue::from_t(x).expect("should create CLValue"), vec![])),
            (uref_arb(), any::<i32>()).prop_map(|x| {
                let uref = x.0;
                (
                    CLValue::from_t(x).expect("should create CLValue"),
                    vec![uref],
                )
            }),
            (any::<i32>(), key_arb()).prop_map(|x| {
                let urefs = x.1.as_uref().into_iter().cloned().collect();
                (CLValue::from_t(x).expect("should create CLValue"), urefs)
            }),
            (uref_arb(), key_arb()).prop_map(|x| {
                let mut urefs = vec![x.0];
                urefs.extend(x.1.as_uref().into_iter().cloned());
                (CLValue::from_t(x).expect("should create CLValue"), urefs)
            }),
        ]
    }

    proptest! {
        #[test]
        fn should_extract_urefs((cl_value, urefs) in cl_value_with_urefs_arb()) {
            let extracted_urefs = extract_urefs(&cl_value).unwrap();
            prop_assert_eq!(extracted_urefs, urefs);
        }
    }

    #[test]
    fn extract_from_public_keys_to_urefs_map() {
        let uref = URef::new([43; 32], AccessRights::READ_ADD_WRITE);
        let mut map = BTreeMap::new();
        map.insert(
            PublicKey::from(
                &SecretKey::ed25519_from_bytes([42; SecretKey::ED25519_LENGTH]).unwrap(),
            ),
            uref,
        );
        let cl_value = CLValue::from_t(map).unwrap();
        assert_eq!(extract_urefs(&cl_value).unwrap(), vec![uref]);
    }

    #[test]
    fn extract_from_public_keys_to_uref_keys_map() {
        let uref = URef::new([43; 32], AccessRights::READ_ADD_WRITE);
        let key = Key::from(uref);
        let mut map = BTreeMap::new();
        map.insert(
            PublicKey::from(
                &SecretKey::ed25519_from_bytes([42; SecretKey::ED25519_LENGTH]).unwrap(),
            ),
            key,
        );
        let cl_value = CLValue::from_t(map).unwrap();
        assert_eq!(extract_urefs(&cl_value).unwrap(), vec![uref]);
    }

    #[test]
    fn should_modify_urefs() {
        let uref_1 = URef::new([1; 32], AccessRights::READ_ADD_WRITE);
        let uref_2 = URef::new([2; 32], AccessRights::READ_ADD_WRITE);
        let uref_3 = URef::new([3; 32], AccessRights::READ_ADD_WRITE);

        let args = runtime_args! {
            "uref1" => uref_1,
            "uref2" => Some(uref_1),
            "uref3" => vec![uref_2, uref_1, uref_3],
            "uref4" => vec![Key::from(uref_3), Key::from(uref_2), Key::from(uref_1)],
        };

        let args = attenuate_uref_in_args(args, uref_1.addr(), AccessRights::WRITE).unwrap();

        let arg = args.get("uref1").unwrap().clone();
        let lhs = arg.into_t::<URef>().unwrap();
        let rhs = uref_1.with_access_rights(AccessRights::READ_ADD);
        assert_eq!(lhs, rhs);

        let arg = args.get("uref2").unwrap().clone();
        let lhs = arg.into_t::<Option<URef>>().unwrap();
        let rhs = uref_1.with_access_rights(AccessRights::READ_ADD);
        assert_eq!(lhs, Some(rhs));

        let arg = args.get("uref3").unwrap().clone();
        let lhs = arg.into_t::<Vec<URef>>().unwrap();
        let rhs = vec![
            uref_2.with_access_rights(AccessRights::READ_ADD_WRITE),
            uref_1.with_access_rights(AccessRights::READ_ADD),
            uref_3.with_access_rights(AccessRights::READ_ADD_WRITE),
        ];
        assert_eq!(lhs, rhs);

        let arg = args.get("uref4").unwrap().clone();
        let lhs = arg.into_t::<Vec<Key>>().unwrap();
        let rhs = vec![
            Key::from(uref_3.with_access_rights(AccessRights::READ_ADD_WRITE)),
            Key::from(uref_2.with_access_rights(AccessRights::READ_ADD_WRITE)),
            Key::from(uref_1.with_access_rights(AccessRights::READ_ADD)),
        ];
        assert_eq!(lhs, rhs);
    }
}<|MERGE_RESOLUTION|>--- conflicted
+++ resolved
@@ -28,13 +28,8 @@
     protocol_version: ProtocolVersion,
     engine_config: &EngineConfig,
 ) -> Result<(ModuleRef, MemoryRef), Error> {
-<<<<<<< HEAD
-    let module = wasmi::Module::from_parity_wasm_module(parity_module)?;
+    let module = casper_wasmi::Module::from_casper_wasm_module(parity_module)?;
     let resolver = resolvers::create_module_resolver(protocol_version, engine_config)?;
-=======
-    let module = casper_wasmi::Module::from_casper_wasm_module(parity_module)?;
-    let resolver = resolvers::create_module_resolver(protocol_version, wasm_config)?;
->>>>>>> 53dd3386
     let mut imports = ImportsBuilder::new();
     imports.push_resolver("env", &resolver);
     let not_started_module = ModuleInstance::new(&module, &imports)?;
